// -*- mode: Javascript; js-indent-level: 4; -*-
// Copyright 2013 Massachusetts Institute of Technology. All rights reserved.

/**
 * @fileoverview Visual blocks editor for App Inventor
 * Methods to handle communicating with the repl (MIT AICompanion).
 *
 * @author jis@mit.edu (Jeffrey I. Schiller)
 */

'use strict';

goog.provide('Blockly.ReplMgr');
goog.provide('Blockly.ReplStateObj');

goog.require('Blockly.Component');

Blockly.ReplMgr.yail = null;

goog.require('goog.ui.Dialog');
goog.require('goog.net.XmlHttp');
goog.require('goog.json');
goog.require('goog.Uri.QueryData');
goog.require('goog.events');
goog.require('goog.events.EventType');
goog.require('goog.crypt.Hash');
goog.require('goog.crypt.Sha1');
goog.require('goog.crypt.Hmac');
goog.require('goog.crypt.base64');

// Repl State
// Repl "state" definitions

Blockly.ReplMgr.rsState = {
  IDLE : 0,                   // Not connected nor connection requested
  RENDEZVOUS: 1,              // Waiting for the Rendezvous server to answer
  CONNECTED: 2,               // Connected to Repl
  WAITING: 3                  // Waiting for the Emulator to start
};

Blockly.ReplStateObj = function() {};

Blockly.ReplStateObj.prototype = {
    'state' : Blockly.ReplMgr.rsState.IDLE,     // Is the connection to the Repl Up
    'url' : null,                       // The url of the repl (Companion) when known
    'baseurl' : null,                  // URL used to upload assets
    'replcode' : null,                  // The six digit code used for rendezvous
    'rendezvouscode' : null,            // Code used for Rendezvous (hash of replcode)
    'dialog' : null,                    // The Dialog Box with the code and QR Code
    'count' : 0,                        // Count of number of reads from rendezvous server
    'didversioncheck' : false
};

// Blockly.mainWorkSpace --- hold the main workspace

Blockly.ReplMgr.buildYail = function() {
    var phoneState;
    var code = [];
    var blocks;
    var block;
    var needinitialize = false;
    if (!window.parent.ReplState.phoneState) { // If there is no phone state, make some!
        window.parent.ReplState.phoneState = {};
    }
    phoneState = window.parent.ReplState.phoneState;
    if (!phoneState.formJson || !phoneState.packageName)
        return;                 // Nothing we can do without these
    if (!phoneState.initialized) {
        phoneState.initialized = true;
        phoneState.blockYail = {};
        phoneState.componentYail = "";
    }

    var jsonObject = JSON.parse(phoneState.formJson);
    var formProperties;
    var formName;
    if (jsonObject.Properties) {
        formProperties = jsonObject.Properties;
        formName = formProperties.$Name;
    }
    var componentMap = Blockly.Component.buildComponentMap([], [], false, false);
    var componentNames = [];
    for (var comp in componentMap.components)
        componentNames.push(comp);
    if (formProperties) {
        if (formName != 'Screen1')
            code.push(Blockly.Yail.getComponentRenameString("Screen1", formName));
        var sourceType = jsonObject.Source;
        if (sourceType == "Form") {
            code = code.concat(Blockly.Yail.getComponentLines(formName, formProperties, null /*parent*/, componentMap, true /* forRepl */));
        } else {
            throw "Source type " + sourceType + " is invalid.";
        }

        // Fetch all of the components in the form, this may result in duplicates
        componentNames = Blockly.Yail.getDeepNames(formProperties, componentNames);
        // Remove the duplicates
        var uniqueNames = componentNames.filter(function(elem, pos) {
            return componentNames.indexOf(elem) == pos;});
        componentNames = uniqueNames;

        code = code.join('\n');

        if (phoneState.componentYail != code) {
            // We need to send all of the comonent cruft (sorry)
            needinitialize = true;
            phoneState.blockYail = {}; // Sorry, have to send the blocks again.
            this.putYail(Blockly.Yail.YAIL_CLEAR_FORM);
            // Tell the Companion the current form name
            this.putYail(Blockly.Yail.YAIL_SET_FORM_NAME_BEGIN + formName + Blockly.Yail.YAIL_SET_FORM_NAME_END);
            this.putYail(code);
            this.putYail(Blockly.Yail.YAIL_INIT_RUNTIME);
            phoneState.componentYail = code;
        }
    }

    blocks = Blockly.mainWorkspace.getTopBlocks(true);
    var success = function() {
        if (this.block.replError)
            this.block.replError = null;
        Blockly.WarningHandler.checkAllBlocksForWarningsAndErrors();
    };
    var failure = function(message) {
        this.block.replError = message;
        Blockly.WarningHandler.checkAllBlocksForWarningsAndErrors();
    };

    for (var x = 0; (block = blocks[x]); x++) {
        if (!block.category || (block.hasError && !block.replError)) { // Don't send blocks with
            continue;           // Errors, unless they were errors signaled by the repl
        }
        if (block.disabled) {   // Don't send disabled blocks
            continue;
        }
        if (block.blockType != "event" &&
            block.type != "global_declaration" &&
            block.type != "procedures_defnoreturn" &&
            block.type != "procedures_defreturn")
            continue;
        var tempyail = Blockly.Yail.blockToCode(block);
        if (phoneState.blockYail[block.id] != tempyail) { // Only send changed yail
            this.putYail(tempyail, block, success, failure);
            phoneState.blockYail[block.id] = tempyail;
        }
    }

    // need to do this after the blocks have been defined
    if (needinitialize) {
        this.putYail(Blockly.Yail.getComponentInitializationString(formName, componentNames));
    }
};

Blockly.ReplMgr.sendFormData = function(formJson, packageName) {
    window.parent.ReplState.phoneState.formJson = formJson;
    window.parent.ReplState.phoneState.packageName = packageName;
    var context = this;
    var poller = function() {   // Keep track of "this"
        context.polltimer = null;
        return context.pollYail.call(context);
    };
    if (this.polltimer) {       // We have one running, punt it.
        clearTimeout(this.polltimer);
    }
    this.polltimer = setTimeout(poller, 500);
};

Blockly.ReplMgr.RefreshAssets = null;

Blockly.ReplMgr.pollYail = function() {
    try {
        if (window === undefined)    // If window is gone, then we are a zombie timer firing
            return;                  // in a destroyed frame.
    } catch (err) {                  // We get an error on FireFox when window is gone.
        return;
    }
    if (window.parent.ReplState.state == this.rsState.CONNECTED) {
        this.buildYail();
    }
    if (this.RefreshAssets === null) {
        try {
            this.RefreshAssets = window.parent.AssetManager_refreshAssets;
        } catch (err) {
        }
    }
    if (window.parent.ReplState.state == this.rsState.CONNECTED) {
        this.RefreshAssets(this.formName);
    }
};

Blockly.ReplMgr.resetYail = function(code) {
    window.parent.ReplState.phoneState.initialized = false; // so running io stops
    this.putYail.reset();
    window.parent.ReplState.phoneState = { "phoneQueue" : []};
};

// Theory of Operation
//
// This blocks of code implements communication to the phone. Yail Forms
// are queued on ReplState.phoneState.phoneQueue. Each entry in the
// queue is an object that contains the yail to run and two callbacks, one
// for success and one for failure.
//
// putYail enqueues forms for the phone and is the only function exported
// pollphone processes the queue using Ajax calls. The completion of each
// Ajax call looks to process the next entry in the queue. This continues
// until the queue is empty.

Blockly.ReplMgr.putYail = (function() {
    var rs;
    var context;
    var conn;                   // XMLHttpRequest Object sending to Phone
    var rxhr;                   // XMLHttpRequest Object listening for returns
    var phonereceiving = false;
    var engine = {
        // Enqueue form for the phone
        'putYail' : function(code, block, success, failure) {
            rs = window.parent.ReplState;
            context = this;
            if (rs === undefined || rs === null) {
                console.log('putYail: replState not set yet.');
                return;
            }
            if (rs.state != Blockly.ReplMgr.rsState.CONNECTED) {
                console.log('putYail: phone not connected');
                return;
            }
            if (!rs.phoneState.phoneQueue) {
                rs.phoneState.phoneQueue = [];
            }
            rs.phoneState.phoneQueue.push({
                'code' : Blockly.ReplMgr.quoteUnicode(code), // Deal with unicode characters and kawa
                'success' : success,
                'failure' : failure,
                'block' : block
            });
            if (!rs.phoneState.ioRunning) {
                rs.phoneState.ioRunning = true;
                engine.pollphone(); // Trigger callback side
            }
        },
        'pollphone' : function() {
            if (!rs.didversioncheck) {
                engine.doversioncheck();
                return;
            }
            if (!phonereceiving) {
                engine.receivefromphone();
            }
            var work = rs.phoneState.phoneQueue.shift();
            if (!work) {
                rs.phoneState.ioRunning = false;
                return;
            }
            var encoder = new goog.Uri.QueryData();
            conn = goog.net.XmlHttp();
            var blockid;
            if (work.block) {
                blockid = work.block.id;
            } else {
                blockid = "-1";
            }

            conn.open('POST', rs.url, true);
            conn.onreadystatechange = function() {
                if (this.readyState == 4 && this.status == 200) {
                    var json = goog.json.parse(this.response);
                    if (json.status != 'OK') {
                        if (work.failure)
                            work.failure(Blockly.Msg.REPL_ERROR_FROM_COMPANION);
                    } else {
                        if (work.success)
                            work.success();
                    }
                    context.processRetvals(json.values);
                    rs.seq_count += 1;
                    if (rs.phoneState.initialized) // Only continue if we are still initialized
                        engine.pollphone(); // And on to the next!
                } else {
                    if (this.readyState == 4) {
                        console.log("putYail(poller): status = " + this.status);
                        if (work.failure) {
                            work.failure(Blockly.Msg.REPL_NETWORK_CONNECTION_ERROR);
                        }
                        var dialog = new Blockly.ReplMgr.Dialog(Blockly.Msg.REPL_NETWORK_ERROR, Blockly.Msg.REPL_NETWORK_ERROR_RESTART, Blockly.Msg.REPL_OK, null, 0,
                            function() {
                                dialog.hide();
                                context.hardreset(context.formName);
                            });
                        engine.resetcompanion();
                    }
                }

            };
            encoder.add('mac', Blockly.ReplMgr.hmac(work.code + rs.seq_count + blockid));
            encoder.add('seq', rs.seq_count);
            encoder.add('code', work.code);
            encoder.add('blockid', blockid);
            var stuff = encoder.toString();
            conn.send(stuff);
        },
        'doversioncheck' : function() {
            var conn = goog.net.XmlHttp();
            conn.open('GET', rs.versionurl, true);
            conn.onreadystatechange = function() {
                if (this.readyState == 4 && this.status == 200) {
                    rs.didversioncheck = true;
                    if (this.response[0] != "{") {
                        engine.checkversionupgrade(true, "", true); // Old Companion
                        engine.resetcompanion();
                        return;
                    } else {
                        var json = goog.json.parse(this.response);
                        if (!Blockly.ReplMgr.acceptableVersion(json.version)) {
                            engine.checkversionupgrade(true, json.installer, false);
                            return;
                        }
                    }
                    engine.pollphone();
                    return;
                }
                if (this.readyState == 4) { // Old Companion, doesn't do CORS so we fail to talk to it
                    var dialog = new Blockly.ReplMgr.Dialog(Blockly.Msg.REPL_NETWORK_ERROR, Blockly.Msg.REPL_NETWORK_ERROR_RESTART, Blockly.Msg.REPL_OK, null, 0, function() {
                        dialog.hide();
                    });
                    engine.resetcompanion();
                    return;
                }
            };
            conn.send();
        },
        "receivefromphone" : function() {
            phonereceiving = true;
            console.log("receivefromphone called.");
            rxhr = goog.net.XmlHttp();
            rxhr.open('POST', rs.rurl, true); // We post to avoid caching issues
            rxhr.onreadystatechange = function() {
                if (this.readyState != 4) return;
                console.log("receivefromphone returned.");
                if (this.status == 200) {
                    var json = goog.json.parse(this.response);
                    if (json.status == 'OK') {
                        context.processRetvals(json.values);
                    }
                    engine.receivefromphone(); // Continue...
                }
            };
            rxhr.send("IGNORED=STUFF");
        },
        "reset" : function() {
            if (rxhr)
                rxhr.abort();
            rxhr = null;
//            if (conn)  // This seems to cause disconnects on project switch
//                conn.abort();
//            conn = null;
            phonereceiving = false;
        },
        "resetcompanion" : function() {
            console.log("reseting companion");
            rs.state = Blockly.ReplMgr.rsState.IDLE;
            rs.connection = null;
            context.resetYail();
//   hardreset is now done in the handler for the network error dialog OK
//   button.
//          context.hardreset(context.formName); // kill adb and emulator
            rs.didversioncheck = false;
            window.parent.BlocklyPanel_indicateDisconnect();
        },
        "checkversionupgrade" : function(fatal, installer, force) {
            var dialog;
            var cancelButton;
            if (force) {
                cancelButton = null; // Don't permit deferring the upgrade
            } else {
                cancelButton = "Not Now";
            }
            if (installer === undefined)
                installer = "com.android.vending"; // Temp kludge: Treat old Companions as un-updateable (as they are)
            if (installer != "com.android.vending" && window.parent.COMPANION_UPDATE_URL) {
                var emulator = (rs.replcode == 'emulator'); // Kludgey way to tell




                dialog = new Blockly.ReplMgr.Dialog(Blockly.Msg.REPL_COMPANION_VERSION_CHECK,
                                                    Blockly.Msg.REPL_COMPANION_OUT_OF_DATE + (emulator?Blockly.Msg.REPL_EMULATORS:Blockly.Msg.REPL_DEVICES) + Blockly.Msg.REPL_APPROVE_UPDATE, Blockly.Msg.REPL_OK, cancelButton, 0, function(response) {
                    dialog.hide();
                    if (response != Blockly.Msg.REPL_NOT_NOW) {
                        context.triggerUpdate();
                    } else {
                        engine.pollphone();
                    }
                });
            } else if (fatal) {
                dialog = new Blockly.ReplMgr.Dialog(Blockly.Msg.REPL_COMPANION_VERSION_CHECK, Blockly.Msg.REPL_COMPANION_OUT_OF_DATE1 + window.parent.PREFERRED_COMPANION, Blockly.Msg.REPL_OK, null, 0, function() { dialog.hide();});
                engine.resetcompanion();
            } else {
                dialog = new Blockly.ReplMgr.Dialog(Blockly.Msg.REPL_COMPANION_VERSION_CHECK, Blockly.Msg.REPL_COMPANION_OUT_OF_DATE_IMMEDIATE, Blockly.Msg.REPL_DISMISS, null, 1, function() { dialog.hide();});
                engine.resetcompanion();
            }
        }
    };
    engine.putYail.reset = engine.reset;
    return engine.putYail;
})();

// This function is called when we need to update the Companion, we have
// an update-able Companion and we have a path to update it from. Otherwise
// we are never called and the user is given a message that their Companion
// is out of date.
Blockly.ReplMgr.triggerUpdate = function() {
    var rs = window.parent.ReplState;
    var fetchconn = goog.net.XmlHttp();
    var encoder = new goog.Uri.QueryData();
    var context = this;

    // Setup Dialog management code

    var dialog = null;
    var okbuttonshowing = false;
    var showdialog = function(OkButton, message) {
        if (dialog) {
            if (!!OkButton != okbuttonshowing) { // The !! construct turns OkButton into a boolean
                dialog.hide();
                dialog = null;
            }
        }
        if (dialog) {
            dialog.setContent(message);
        } else {
            if (OkButton) {
                dialog = new Blockly.ReplMgr.Dialog(Blockly.Msg.REPL_SOFTWARE_UPDATE, message, OkButton, null, 0,
                                                    function() { dialog.hide();});
                okbuttonshowing = true;
            } else {
                dialog = new Blockly.ReplMgr.Dialog(Blockly.Msg.REPL_SOFTWARE_UPDATE, message, null, null, 0, undefined);
                dialog.display();
                okbuttonshowing = false;
            }
        }
    };
    var hidedialog = function() {
        if (dialog) {
            dialog.hide();
        }
    };

    // End of Dialog management code

    var reset = function() {
        // Reset companion state
        rs.state = Blockly.ReplMgr.rsState.IDLE;
        rs.connection = null;
        rs.didversioncheck = false;
        context.resetYail();
        top.BlocklyPanel_indicateDisconnect();
        // End reset companion state
    };

    var fail = function(message) {
        showdialog(Blockly.Msg.REPL_OK_LOWER, message);
        reset();
    };

    encoder.add('package', 'update.apk');
    var qs = encoder.toString();
    fetchconn.open("GET", top.COMPANION_UPDATE_URL, true);
    fetchconn.onreadystatechange = function() {
        if (this.readyState == 4 && this.status == 200) {
            try {
                showdialog(Blockly.Msg.REPL_GOT_IT, Blockly.Msg.REPL_UPDATE_INFO);
                Blockly.ReplMgr.putAsset("update.apk", goog.crypt.base64.decodeStringToByteArray(this.response),
                                         function() {
                                             // Trigger Update Here
                                             console.log("Update: Downloaded");
                                             var conn = goog.net.XmlHttp();
                                             conn.open("POST", rs.baseurl + "_package", true);
                                             conn.onreadystatechange = function() {
                                                 if (this.readyState == 4 && this.status == 200) {
                                                     console.log("Update: _package success");
                                                 }
                                             };
                                             conn.send(qs);
                                         },
                                         function() {
                                             fail(Blockly.Msg.REPL_UNABLE_TO_UPDATE);
                                         }, true);
            } catch (err) {     // Most likely a decoding error from goog.crypt.base64...
                fail(Blockly.Msg.REPL_UNABLE_TO_LOAD);
            }
        } else if (this.readyState == 4) {
            fail(Blockly.Msg.REPL_UNABLE_TO_LOAD_NO_RESPOND);
        }
    };
    showdialog(false, Blockly.Msg.REPL_NOW_DOWNLOADING);
    fetchconn.send();
};

Blockly.ReplMgr.acceptableVersion = function(version) {
    for (var i = 0; i < window.parent.ACCEPTABLE_COMPANIONS.length; i++) {
        if (window.parent.ACCEPTABLE_COMPANIONS[i] == version) {
            return true;
        }
    }
    return false;
};

Blockly.ReplMgr.processRetvals = function(responses) {
    var block;
    var context = this;
    var runtimeerr = function(message) {
        if (!context.runtimeError) {
            context.runtimeError = new goog.ui.Dialog(null, true);
        }
        if (context.runtimeError.isVisible()) {
            context.runtimeError.setVisible(false);
        }
        context.runtimeError.setTitle(Blockly.Msg.REPL_RUNTIME_ERROR);
        context.runtimeError.setButtonSet(new goog.ui.Dialog.ButtonSet().
                                       addButton({caption:Blockly.Msg.REPL_DISMISS}, false, true));
        context.runtimeError.setContent(message);
        context.runtimeError.setVisible(true);
    };

    for (var i = 0; i < responses.length; i++) {
        var r = responses[i];
        console.log("processRetVals: " + JSON.stringify(r));
        switch(r.type) {
        case "return":
            if (r.blockid != "-1") {
                block = Blockly.mainWorkspace.getBlockById(r.blockid);
                if (r.status == "OK") {
                    block.replError = null;
                    if (r.value && (r.value != '*nothing*')) {
                        this.setDoitResult(block, r.value);
                    }
                } else {
                    if (r.value) {
                        block.replError = Blockly.Msg.REPL_ERROR_FROM_COMPANION + ": " + r.value;
                    } else {
                        block.replError = "Error from Companion";
                    }
                }
            }
            break;
        case "pushScreen":
            var success = window.parent.BlocklyPanel_pushScreen(r.screen);
            if (!success) {
                console.log("processRetVals: Invalid Screen: " + r.screen);
                runtimeerr("Invalid Screen: " + r.screen);
            }
            break;
        case "popScreen":
            window.parent.BlocklyPanel_popScreen();
            break;
        case "error":
<<<<<<< HEAD
            if (!this.runtimeError) {
                this.runtimeError = new goog.ui.Dialog(null, true);
            }
            if (this.runtimeError.isVisible()) {
                this.runtimeError.setVisible(false);
            }
            this.runtimeError.setTitle(Blockly.Msg.REPL_RUNTIME_ERROR);
            this.runtimeError.setButtonSet(new goog.ui.Dialog.ButtonSet().
                                           addButton({caption:Blockly.Msg.REPL_DISMISS}, false, true));
            this.runtimeError.setContent(r.value + Blockly.Msg.REPL_NO_ERROR_FIVE_MINUTES);
            this.runtimeError.setVisible(true);
=======
            runtimeerr(r.value + Blockly.Msg.REPL_NO_ERROR_FIVE_MINUTES);
>>>>>>> 4f7c8579
        }
    }
    Blockly.WarningHandler.checkAllBlocksForWarningsAndErrors();
};

Blockly.ReplMgr.setDoitResult = function(block, value) {
    var patt = /Do It Result:.*?\n---\n/m;
    var comment = "";
    var result = 'Do It Result: ' + value + '\n---\n';
    if (block.comment) {
        comment = block.comment.getText();
    }
    if (!comment) {
        comment = result;
    } else {
        if (patt.test(comment)) { // Already a doit there!
            comment = comment.replace(patt, result);
        } else {
            comment = result + comment;
        }
    }
    // If we don't set visible to false, the comment
    // doesn't always change when it should...
    if (block.comment) {
        block.comment.setVisible(false);
    }
    block.setCommentText(comment);
    block.comment.setVisible(true);
};

Blockly.ReplMgr.startAdbDevice = function(rs, usb) {
    var first = true;
    var context = this;
    var counter = 0;            // Used to for counting down
    var ubercounter = 0;        // Used to keep track of how many times we
                                // have attempted to start the emulator
    var ubergiveup = 8;         // How many attempts to start the emulator
    var pc = 0;                 // Use to keep track of state
    var dialog = null;          // We have one dialog for the block
                                // so we don't create multiple ones
    var udialog = null;         // Dialog to tell the user to plug phone in
    var progdialog = null;      // Tell the end-user about our progress
    var interval;               // Our interval id, used to stop the train
    var device;
    var message;
    if (usb) {
        message = Blockly.Msg.REPL_CONNECTING_USB_CABLE;
    } else {
        message = Blockly.Msg.REPL_STARTING_EMULATOR;
    }
    progdialog = new Blockly.ReplMgr.Dialog(Blockly.Msg.REPL_CONNECTING, message, Blockly.Msg.REPL_CANCEL, null, 0, function() {
        progdialog.hide();
        clearInterval(interval);
        window.parent.ReplState.state = Blockly.ReplMgr.rsState.IDLE;
        window.parent.BlocklyPanel_indicateDisconnect();
        if (dialog) {
            dialog.hide();
            dialog = null;
        }
    });
    var timeout = function() {
        clearInterval(interval);    // Stop polling
        var giveupButton = Blockly.Msg.REPL_GIVE_UP;
        var keepgoingButton = Blockly.Msg.REPL_KEEP_TRYING;
        dialog = new Blockly.ReplMgr.Dialog(Blockly.Msg.REPL_CONNECTION_FAILURE1, Blockly.Msg.REPL_NO_START_EMULATOR, giveupButton, keepgoingButton, 0, function(response) {
            dialog.hide();
            dialog = null;
            if (response == giveupButton) {
                if (progdialog) {
                    progdialog.hide();
                    progdialog = null;
                }
                top.ReplState.state = Blockly.ReplMgr.rsState.IDLE;
                top.ReplState.connection = null;
                top.BlocklyPanel_indicateDisconnect();
                context.resetYail();
                context.hardreset(context.formName);
            } else {
                ubercounter = 0;
                counter = 10;
                pc = 2;
                interval = setInterval(mainloop, 1000); // Need to restart mainloop(polling)
            }
        });
    };

    // 0 == starting emulator
    // 1 == Counting down after emulator started
    // 2 == Counting down after repl start requested
    // 3 == Done (nothing to do), interval should be cleared
    var mainloop = function() {
        var xhr;
        switch(pc) {
        case 0:
            xhr = goog.net.XmlHttp();
            xhr.onreadystatechange = function() {
                if (this.readyState == 4 && this.status == 200) {
                    var result = goog.json.parse(this.response);
                    if (result.status == "OK") { // We're running!
                        device = result.device;    // the device we are going to talk to
                        console.log("ReplMgr: set device = " + device);
                        pc = 1;                    // Next State
                        if (usb) {
                            counter = 6;               // Wait five seconds for usb
                        } else {
                            counter = 21;              // Wait twenty seconds for the emulator
                        }
                        if (udialog) {             // Get rid of dialog he/she plugged in the cable!
                            udialog.hide();
                            udialog = null;
                        }
                    } else {
                        if (first && !usb) { // Need to actually start the thing!
                            var xhr = goog.net.XmlHttp();
                            xhr.open("GET", "http://localhost:8004/start/", true); // We don't look at the response
                            xhr.send();
                            first = false;
                        } else if (first) { // USB
                            udialog = new Blockly.ReplMgr.Dialog(Blockly.Msg.REPL_PLUGGED_IN_Q, Blockly.Msg.REPL_AI_NO_SEE_DEVICE, Blockly.Msg.REPL_OK, null, 0, function() { udialog.hide(); udialog = null;});
                            first = false;
                        }
                    }
                } else if (this.readyState == 4) {
                    // readyState is 4 but status isn't 200 is daemon running?
                    clearInterval(interval);
                    if (progdialog) {
                        progdialog.hide();
                        progdialog = null;
                    }
                    if (!dialog) {
                        window.parent.BlocklyPanel_indicateDisconnect();
                        dialog = new Blockly.ReplMgr.Dialog(Blockly.Msg.REPL_HELPER_Q, Blockly.Msg.REPL_HELPER_NOT_RUNNING, Blockly.Msg.REPL_OK, null, 0, function() {
                            dialog.hide();
                            dialog = null;
                            if (progdialog) {
                                progdialog.hide();
                                progdialog = null;
                            }
                            window.parent.ReplState.state = Blockly.ReplMgr.rsState.IDLE;
                        });
                    }
                }
            };
            if (usb) {
                xhr.open("GET", "http://localhost:8004/ucheck/", true);
            } else {
                xhr.open("GET", "http://localhost:8004/echeck/", true);
            }
            xhr.send();
            break;
        case 1:
            counter -= 1;
            if (usb) {
                progdialog.setContent(Blockly.Msg.REPL_USB_CONNECTED_WAIT + counter + Blockly.Msg.REPL_SECONDS_ENSURE_RUNNING);
            } else {
                progdialog.setContent(Blockly.Msg.REPL_EMULATOR_STARTED + counter + Blockly.Msg.REPL_SECONDS_ENSURE_RUNNING);
            }
            if (counter <= 0) {
                if (usb) {
                    progdialog.setContent(Blockly.Msg.REPL_STARTING_COMPANION_ON_PHONE);
                } else {
                    progdialog.setContent(Blockly.Msg.REPL_STARTING_COMPANION_IN_EMULATOR);
                }
                pc = 2;
                counter = 10;
                ubercounter = 0;
                xhr = goog.net.XmlHttp();
                xhr.open("GET", "http://localhost:8004/replstart/" + device, true); // Don't look at response
                xhr.send();
            }
            break;
        case 2:
            counter -= 1;
            if (counter > 0) {
                progdialog.setContent(Blockly.Msg.REPL_COMPANION_STARTED_WAITING + counter + Blockly.Msg.REPL_SECONDS_ENSURE_RUNNING);
            } else {
                progdialog.setContent(Blockly.Msg.REPL_VERIFYING_COMPANION);
                xhr = goog.net.XmlHttp();
                xhr.timeout = 4000; // 4 seconds
                xhr.open("GET", rs.versionurl, true);
                xhr.onreadystatechange = function() {
                    if (this.readyState == 4) {
                        if (this.status == 200) {
                            pc = 4; // We got a response!
                            return;
                        } else {
                            ubercounter += 1;
                            if (ubercounter > ubergiveup) { // It's never going to work!
                                timeout();
                            } else {
                                // We didn't work yet, kick it again and add some time and go back to state 2
                                xhr = goog.net.XmlHttp();
                                xhr.open("GET", "http://localhost:8004/replstart/" + device, true); // Don't look at response
                                xhr.send();
                                counter = 10; // Wait 10 more seconds
                                pc = 2;
                            }
                        }
                    }
                };
                xhr.send();
                pc = 3;
            }
            break;
        case 3:
            break;              // We don't do anything in this state
                                // we are waiting for the version check (noop) to finish
        case 4:
            progdialog.hide();
            rs.state = context.rsState.CONNECTED; // Indicate that we are good to go!
            clearInterval(interval);
            window.parent.BlocklyPanel_blocklyWorkspaceChanged(context.formName);
        }
    };
    interval = setInterval(mainloop, 1000); // Once per second
};

// Convert non-ASCII Characters to kawa unicode escape
Blockly.ReplMgr.quoteUnicode = function(input) {
    if (!input)
        return null;
    var sb = [];
    var len = input.length;
    for (var i = 0; i < len; i++) {
        var u = input.charCodeAt(i); // Unicode of the character
        if (u < ' '.charCodeAt(0) || u > '~'.charCodeAt(0)) {
          // Replace any special chars with \u1234 unicode
            var hex = "000" + u.toString(16);
            hex = hex.substring(hex.length - 4);
            sb.push("\\u" + hex);
        } else {
            sb.push(input.charAt(i));
        }
    }
    return sb.join("");
};

Blockly.ReplMgr.startRepl = function(already, emulator, usb) {
    var refreshAssets = window.parent.AssetManager_refreshAssets;
    var rs = window.parent.ReplState;
    rs.didversioncheck = false; // Re-check
    if (rs.phoneState) {
        rs.phoneState.initialized = false; // Make sure we re-send the yail to the Companion
    }
    if (!already) {
        if (window.parent.ReplState.state != this.rsState.IDLE) // If we are not idle, we don't do anything!
            return;
        if (emulator || usb) {         // If we are talking to the emulator, don't use rendezvou server
            this.startAdbDevice(rs, usb);
            rs.state = this.rsState.WAITING; // Wait for the emulator to start
            rs.replcode = "emulator";          // Must match code in Companion Source
            rs.url = 'http://127.0.0.1:8001/_newblocks';
            rs.rurl = 'http://127.0.0.1:8001/_values';
            rs.versionurl = 'http://127.0.0.1:8001/_getversion';
            rs.baseurl = 'http://127.0.0.1:8001/';
            rs.seq_count = 1;
            rs.count = 0;
            this.rendPoll();
            refreshAssets(this.formName);
            return;             // All done
        }
        rs = window.parent.ReplState;
        rs.state = this.rsState.RENDEZVOUS; // We are now rendezvousing
        rs.replcode = this.genCode();
        rs.rendezvouscode = this.sha1(rs.replcode);
        rs.seq_count = 1;          // used for the creating the hmac mac
        rs.count = 0;
        rs.dialog = new Blockly.ReplMgr.Dialog(Blockly.Msg.REPL_CONNECT_TO_COMPANION, this.makeDialogMessage(rs.replcode), Blockly.Msg.REPL_CANCEL, null, 1, function() {
            rs.dialog.hide();
            rs.state = Blockly.ReplMgr.rsState.IDLE; // We're punting
            rs.connection = null;
            window.parent.BlocklyPanel_indicateDisconnect();
        });
        this.getFromRendezvous();
    } else {
        if (window.parent.ReplState.state == this.rsState.RENDEZVOUS) {
            window.parent.ReplState.dialog.hide();
        }
        this.resetYail();
        window.parent.ReplState.state = this.rsState.IDLE;
        this.hardreset(this.formName);       // Tell aiStarter to kill off adb
    }
};

Blockly.ReplMgr.genCode = function() {
    var retval = '';
    for (var i = 0; i < 6; i++) {
        retval = retval + String.fromCharCode(Math.floor(Math.random()*26) + 97);
    }
    return retval;
};

// Request ipAddress information from the Rendezvous Server
Blockly.ReplMgr.getFromRendezvous = function() {
    var xmlhttp = goog.net.XmlHttp();
    if (window.parent.ReplState === undefined || window.parent.ReplState === null) {
        console.log('getFromRendezvous: replState not set yet.');
        return;
    }
    var rs = window.parent.ReplState;
    var context = this;
    var refreshAssets = window.parent.AssetManager_refreshAssets; // This is where GWT puts this
    var poller = function() {                                     // So "this" is correct when called
        context.rendPoll.call(context);                           // from setTimeout
    };
    xmlhttp.open('GET', 'http://' + top.rendezvousServer + '/rendezvous/' + rs.rendezvouscode, true);
    xmlhttp.onreadystatechange = function() {
        if (xmlhttp.readyState == 4 && this.status == 200) {
            try {
                var json = goog.json.parse(xmlhttp.response);
                rs.url = 'http://' + json.ipaddr + ':8001/_newblocks';
                rs.rurl = 'http://' + json.ipaddr + ':8001/_values';
                rs.versionurl = 'http://' + json.ipaddr + ':8001/_getversion';
                rs.baseurl = 'http://' + json.ipaddr + ':8001/';
                rs.state = Blockly.ReplMgr.rsState.CONNECTED;
                rs.dialog.hide();
                window.parent.BlocklyPanel_blocklyWorkspaceChanged(context.formName);
                  // Start the connection with the Repl itself
                refreshAssets(context.formName);    // Start assets loading
            } catch (err) {
                console.log("getFromRendezvous(): Error: " + err);
                setTimeout(poller, 2000); // Queue next attempt
            }
        }
    };
    xmlhttp.send();
};

// Called by the main poller function. Manages the state transitions for polling
// The rendezvous server
Blockly.ReplMgr.rendPoll = function() {
    var dialog;
    if (window.parent.ReplState.state == this.rsState.RENDEZVOUS) {
        window.parent.ReplState.count = window.parent.ReplState.count + 1;
        if (window.parent.ReplState.count > 40) {
            window.parent.ReplState.state = this.rsState.IDLE;
            window.parent.ReplState.dialog.hide(); // Punt the dialog
            dialog = new Blockly.ReplMgr.Dialog(Blockly.Msg.REPL_CONNECTION_FAILURE1, Blockly.Msg.REPL_TRY_AGAIN1, Blockly.Msg.REPL_OK, null, 0, function() {
                dialog.hide();
            });
            window.parent.ReplState.url = null;
            window.parent.BlocklyPanel_indicateDisconnect();
        }
        this.getFromRendezvous();
    }
};

// Blockly.ReplMgr.Dialog -- A way to get GWT Dialogs to appear from the top window.
// There is some hair here because we need this code to work both when the GWT code is
// compiled and optimized and when this code is compiled with the closure compiler.
// So we call up to GWT to create the actual dialog, hide the dialog and change the
// dialog's content. We pass the callback as a GWT "JavaScriptObject" which is then
// passed back to javascript for actual evaluation. The way we do this results in no
// argument being passed to the callback. If in the future we need to pass an arugment
// we can worry about adding that functionality.

Blockly.ReplMgr.Dialog = function(title, content, buttonName, cancelButtonName, size, callback) {
    this.title = title;
    this.content = content;
    this.size = size;
    this.buttonName = buttonName;
    this.cancelButtonName = cancelButtonName;
    this.callback = callback;
    if (this.buttonName) {
        this.display();
    }
};

Blockly.ReplMgr.Dialog.prototype = {
    'display' : function() {
        this._dialog = window.parent.BlocklyPanel_createDialog(this.title, this.content, this.buttonName, this.cancelButtonName, this.size, this.callback);
    },
    'hide' : function() {
        if (this._dialog) {
            top.BlocklyPanel_hideDialog(this._dialog);
            this._dialog = null;
        }
    },
    'setContent' : function(message) {
        if (this._dialog) {
            top.BlocklyPanel_setDialogContent(this._dialog, message);
        }
    }
};

Blockly.ReplMgr.makeDialogMessage = function(code) {
    var scancode;
    if (top.rendezvousServer != 'rendezvous.appinventor.mit.edu') { // Should really get this from YAV
        scancode = top.rendezvousServer + ";" + code;
    } else {
        scancode = code;
    }
    var qr = this.qrcode(2, 'L');
    qr.addData(scancode);
    try {
        qr.make();
    } catch (e) {
        console.log("makeDialog: Using qrcode 4");
        qr = this.qrcode(4, 'L');
        qr.addData(scancode);
        qr.make();
    }
    var img = qr.createImgTag(6);
    var retval = '<table><tr><td>' + img + '</td><td><font size="+1">' + Blockly.Msg.REPL_YOUR_CODE_IS + ':<br /><br /><font size="+1"><b>' + code + '</b></font></font></td></tr></table>';
    return retval;
};

Blockly.ReplMgr.hmac = function(input) {
    var googhash = new goog.crypt.Hmac(new goog.crypt.Sha1(), this.string_to_bytes(window.parent.ReplState.replcode), 64);
    return(this.bytes_to_hexstring(googhash.getHmac(this.string_to_bytes(input))));
};

Blockly.ReplMgr.sha1 = function(input) {
    var hasher = new goog.crypt.Sha1();
    hasher.update(this.string_to_bytes(input));
    return(this.bytes_to_hexstring(hasher.digest()));
};

Blockly.ReplMgr.string_to_bytes = function(input) {
    var z = [];
    for (var i = 0; i < input.length; i++ )
        z.push(input.charCodeAt(i));
    return z;
};

Blockly.ReplMgr.bytes_to_hexstring = function(input) {
    var z = [];
    for (var i = 0; i < input.length; i++ )
        z.push(Number(256 + input[i]).toString(16).substring(1, 3));
    return z.join("");
};

Blockly.ReplMgr.putAsset = function(filename, blob, success, fail, force) {
    if (window.parent.ReplState === undefined)
        return false;
    if (!force && (window.parent.ReplState.state != this.rsState.CONNECTED))
        return false;           // We didn't really do anything
    var conn = goog.net.XmlHttp();
    var rs = window.parent.ReplState;
    var encoder = new goog.Uri.QueryData();
    var z = filename.split('/'); // Remove any directory components
    encoder.add('filename', z[z.length-1]);
    conn.open('PUT', rs.baseurl + '?' + encoder.toString(), true);
    conn.onreadystatechange = function() {
        if (this.readyState == 4 && this.status == 200) {
            if (success) {      // process callbacks
                success();
            }
        } else if (this.readyState == 4) {
            if (fail) {
                fail();
            }
        }
    };

    var arraybuf = new ArrayBuffer(blob.length);
    var arrayview = new Uint8Array(arraybuf);
    for (var i = 0; i < blob.length; i++) {
        arrayview[i] = blob[i];
    }
    conn.send(arraybuf);
    return true;
};

Blockly.ReplMgr.hardreset = function(formName, callback) {
    window.parent.AssetManager_reset(formName); // Reset the notion of what assets
                                                // are loaded.
    var xhr = goog.net.XmlHttp();
    xhr.open("GET", "http://localhost:8004/reset/", true);
    xhr.onreadystatechange = function() {
        if (this.readyState == 4) {
            if (callback) {     // Always call the callback
                callback(this.status);
            }
        }
    };
    xhr.send();
};

// ehardreset -- Reset connections and then tell aiStarter to
// run the reset-emulator script. This will reset things to their
// "factory" defaults.

Blockly.ReplMgr.ehardreset = function(formName) {
    var context = this;
    var dialog = new Blockly.ReplMgr.Dialog(Blockly.Msg.REPL_DO_YOU_REALLY_Q, Blockly.Msg.REPL_FACTORY_RESET, Blockly.Msg.REPL_OK, Blockly.Msg.REPL_CANCEL, 0, function(response) {
        dialog.hide();
        if (response == "OK") {
            context.hardreset(formName, function() {
                var xhr = goog.net.XmlHttp();
                xhr.open("GET", "http://localhost:8004/emulatorreset/", true);
                xhr.onreadystatchange = function() {}; // Ignore errors
                xhr.send();
            });
        }
    });
};

// Make a QRCode in an image tag. This is currently used by the
// Build->Show QR Code action. Frankly this code shouldn't be in
// replmgr.js, but we don't have another convenient place for it so
// here it is. This is called from Blockly Panel because we need to
// know the current form in order to find the Blockly instance that is
// live.

Blockly.ReplMgr.makeqrcode = function(instring) {
    var q = this.qrcode(4, 'L'); // First try a type 4 code
    //var retval;
    q.addData(instring);
    try {
        q.make();
    } catch (e) {
        q = this.qrcode(5, 'L'); // OK, that failed try type 5
        q.addData(instring);
        q.make();
    }
    return q.createImgTag(4);
};

//---------------------------------------------------------------------
//
// QR Code Generator for JavaScript
//
// Copyright (c) 2009 Kazuhiko Arase
//
// URL: http://www.d-project.com/
//
// Licensed under the MIT license:
//      http://www.opensource.org/licenses/mit-license.php
//
// The word 'QR Code' is registered trademark of
// DENSO WAVE INCORPORATED
//      http://www.denso-wave.com/qrcode/faqpatent-e.html
//
//---------------------------------------------------------------------

Blockly.ReplMgr.qrcode = function() {

    //---------------------------------------------------------------------
    // qrcode
    //---------------------------------------------------------------------

    /**
     * qrcode
     * @param typeNumber 1 to 10
     * @param errorCorrectLevel 'L','M','Q','H'
     */
    var qrcode = function(typeNumber, errorCorrectLevel) {

        var PAD0 = 0xEC;
        var PAD1 = 0x11;

        var _typeNumber = typeNumber;
        var _errorCorrectLevel = QRErrorCorrectLevel[errorCorrectLevel];
        var _modules = null;
        var _moduleCount = 0;
        var _dataCache = null;
        var _dataList = [];

        var _this = {};

        var makeImpl = function(test, maskPattern) {

            _moduleCount = _typeNumber * 4 + 17;
            _modules = function(moduleCount) {
                var modules = new Array(moduleCount);
                for (var row = 0; row < moduleCount; row += 1) {
                    modules[row] = new Array(moduleCount);
                    for (var col = 0; col < moduleCount; col += 1) {
                        modules[row][col] = null;
                    }
                }
                return modules;
            }(_moduleCount);

            setupPositionProbePattern(0, 0);
            setupPositionProbePattern(_moduleCount - 7, 0);
            setupPositionProbePattern(0, _moduleCount - 7);
            setupPositionAdjustPattern();
            setupTimingPattern();
            setupTypeInfo(test, maskPattern);

            if (_typeNumber >= 7) {
                setupTypeNumber(test);
            }

            if (_dataCache === null) {
                _dataCache = createData(_typeNumber, _errorCorrectLevel, _dataList);
            }

            mapData(_dataCache, maskPattern);
        };

        var setupPositionProbePattern = function(row, col) {

            for (var r = -1; r <= 7; r += 1) {

                if (row + r <= -1 || _moduleCount <= row + r) continue;

                for (var c = -1; c <= 7; c += 1) {

                    if (col + c <= -1 || _moduleCount <= col + c) continue;

                    if ( (0 <= r && r <= 6 && (c === 0 || c == 6) ) ||
                         (0 <= c && c <= 6 && (r === 0 || r == 6) ) ||
                         (2 <= r && r <= 4 && 2 <= c && c <= 4) ) {
                        _modules[row + r][col + c] = true;
                    } else {
                        _modules[row + r][col + c] = false;
                    }
                }
            }
        };

        var getBestMaskPattern = function() {

            var minLostPoint = 0;
            var pattern = 0;

            for (var i = 0; i < 8; i += 1) {

                makeImpl(true, i);

                var lostPoint = QRUtil.getLostPoint(_this);

                if (i === 0 || minLostPoint > lostPoint) {
                    minLostPoint = lostPoint;
                    pattern = i;
                }
            }

            return pattern;
        };

        var setupTimingPattern = function() {

            for (var r = 8; r < _moduleCount - 8; r += 1) {
                if (_modules[r][6] !== null) {
                    continue;
                }
                _modules[r][6] = (r % 2 === 0);
            }

            for (var c = 8; c < _moduleCount - 8; c += 1) {
                if (_modules[6][c] !== null) {
                    continue;
                }
                _modules[6][c] = (c % 2 === 0);
            }
        };

        var setupPositionAdjustPattern = function() {

            var pos = QRUtil.getPatternPosition(_typeNumber);

            for (var i = 0; i < pos.length; i += 1) {

                for (var j = 0; j < pos.length; j += 1) {

                    var row = pos[i];
                    var col = pos[j];

                    if (_modules[row][col] !== null) {
                        continue;
                    }

                    for (var r = -2; r <= 2; r += 1) {

                        for (var c = -2; c <= 2; c += 1) {

                            if (r == -2 || r == 2 || c == -2 || c == 2 ||
                               (r === 0 && c === 0) ) {
                                _modules[row + r][col + c] = true;
                            } else {
                                _modules[row + r][col + c] = false;
                            }
                        }
                    }
                }
            }
        };

        var setupTypeNumber = function(test) {

            var bits = QRUtil.getBCHTypeNumber(_typeNumber);
            var i;
            var mod;

            for (i = 0; i < 18; i += 1) {
                mod = (!test && ( (bits >> i) & 1) == 1);
                _modules[Math.floor(i / 3)][i % 3 + _moduleCount - 8 - 3] = mod;
            }

            for (i = 0; i < 18; i += 1) {
                mod = (!test && ( (bits >> i) & 1) == 1);
                _modules[i % 3 + _moduleCount - 8 - 3][Math.floor(i / 3)] = mod;
            }
        };

        var setupTypeInfo = function(test, maskPattern) {

            var data = (_errorCorrectLevel << 3) | maskPattern;
            var bits = QRUtil.getBCHTypeInfo(data);
            var i;
            var mod;

            // vertical
            for (i = 0; i < 15; i += 1) {

                mod = (!test && ( (bits >> i) & 1) == 1);

                if (i < 6) {
                    _modules[i][8] = mod;
                } else if (i < 8) {
                    _modules[i + 1][8] = mod;
                } else {
                    _modules[_moduleCount - 15 + i][8] = mod;
                }
            }

            // horizontal
            for (i = 0; i < 15; i += 1) {

                mod = (!test && ( (bits >> i) & 1) == 1);

                if (i < 8) {
                    _modules[8][_moduleCount - i - 1] = mod;
                } else if (i < 9) {
                    _modules[8][15 - i - 1 + 1] = mod;
                } else {
                    _modules[8][15 - i - 1] = mod;
                }
            }

            // fixed module
            _modules[_moduleCount - 8][8] = (!test);
        };

        var mapData = function(data, maskPattern) {

            var inc = -1;
            var row = _moduleCount - 1;
            var bitIndex = 7;
            var byteIndex = 0;
            var maskFunc = QRUtil.getMaskFunction(maskPattern);

            for (var col = _moduleCount - 1; col > 0; col -= 2) {

                if (col == 6) col -= 1;

                while (true) {

                    for (var c = 0; c < 2; c += 1) {

                        if (_modules[row][col - c] === null) {

                            var dark = false;

                            if (byteIndex < data.length) {
                                dark = ( ( (data[byteIndex] >>> bitIndex) & 1) == 1);
                            }

                            var mask = maskFunc(row, col - c);

                            if (mask) {
                                dark = !dark;
                            }

                            _modules[row][col - c] = dark;
                            bitIndex -= 1;

                            if (bitIndex == -1) {
                                byteIndex += 1;
                                bitIndex = 7;
                            }
                        }
                    }

                    row += inc;

                    if (row < 0 || _moduleCount <= row) {
                        row -= inc;
                        inc = -inc;
                        break;
                    }
                }
            }
        };

        var createBytes = function(buffer, rsBlocks) {

            var offset = 0;

            var maxDcCount = 0;
            var maxEcCount = 0;
            var i,r;

            var dcdata = new Array(rsBlocks.length);
            var ecdata = new Array(rsBlocks.length);

            for (r = 0; r < rsBlocks.length; r += 1) {

                var dcCount = rsBlocks[r].dataCount;
                var ecCount = rsBlocks[r].totalCount - dcCount;

                maxDcCount = Math.max(maxDcCount, dcCount);
                maxEcCount = Math.max(maxEcCount, ecCount);

                dcdata[r] = new Array(dcCount);

                for (i = 0; i < dcdata[r].length; i += 1) {
                    dcdata[r][i] = 0xff & buffer.getBuffer()[i + offset];
                }
                offset += dcCount;

                var rsPoly = QRUtil.getErrorCorrectPolynomial(ecCount);
                var rawPoly = qrPolynomial(dcdata[r], rsPoly.getLength() - 1);

                var modPoly = rawPoly.mod(rsPoly);
                ecdata[r] = new Array(rsPoly.getLength() - 1);
                for (i = 0; i < ecdata[r].length; i += 1) {
                    var modIndex = i + modPoly.getLength() - ecdata[r].length;
                    ecdata[r][i] = (modIndex >= 0)? modPoly.get(modIndex) : 0;
                }
            }

            var totalCodeCount = 0;
            for (i = 0; i < rsBlocks.length; i += 1) {
                totalCodeCount += rsBlocks[i].totalCount;
            }

            var data = new Array(totalCodeCount);
            var index = 0;

            for (i = 0; i < maxDcCount; i += 1) {
                for (r = 0; r < rsBlocks.length; r += 1) {
                    if (i < dcdata[r].length) {
                        data[index] = dcdata[r][i];
                        index += 1;
                    }
                }
            }

            for (i = 0; i < maxEcCount; i += 1) {
                for (r = 0; r < rsBlocks.length; r += 1) {
                    if (i < ecdata[r].length) {
                        data[index] = ecdata[r][i];
                        index += 1;
                    }
                }
            }

            return data;
        };

        var createData = function(typeNumber, errorCorrectLevel, dataList) {

            var rsBlocks = QRRSBlock.getRSBlocks(typeNumber, errorCorrectLevel);
            var i;

            var buffer = qrBitBuffer();

            for (i = 0; i < dataList.length; i += 1) {
                var data = dataList[i];
                buffer.put(data.getMode(), 4);
                buffer.put(data.getLength(), QRUtil.getLengthInBits(data.getMode(), typeNumber) );
                data.write(buffer);
            }

            // calc num max data.
            var totalDataCount = 0;
            for (i = 0; i < rsBlocks.length; i += 1) {
                totalDataCount += rsBlocks[i].dataCount;
            }

            if (buffer.getLengthInBits() > totalDataCount * 8) {
                throw new Error('code length overflow. (' +
                                buffer.getLengthInBits() +
                                '>' +
                                totalDataCount * 8 +
                                ')');
            }

            // end code
            if (buffer.getLengthInBits() + 4 <= totalDataCount * 8) {
                buffer.put(0, 4);
            }

            // padding
            while (buffer.getLengthInBits() % 8 !== 0) {
                buffer.putBit(false);
            }

            // padding
            while (true) {

                if (buffer.getLengthInBits() >= totalDataCount * 8) {
                    break;
                }
                buffer.put(PAD0, 8);

                if (buffer.getLengthInBits() >= totalDataCount * 8) {
                    break;
                }
                buffer.put(PAD1, 8);
            }

            return createBytes(buffer, rsBlocks);
        };

        _this.addData = function(data) {
            var newData = qr8BitByte(data);
            _dataList.push(newData);
            _dataCache = null;
        };

        _this.isDark = function(row, col) {
            if (row < 0 || _moduleCount <= row || col < 0 || _moduleCount <= col) {
                throw new Error(row + ',' + col);
            }
            return _modules[row][col];
        };

        _this.getModuleCount = function() {
            return _moduleCount;
        };

        _this.make = function() {
            makeImpl(false, getBestMaskPattern() );
        };

        _this.createTableTag = function(cellSize, margin) {

            cellSize = cellSize || 2;
            margin = (typeof margin == 'undefined')? cellSize * 4 : margin;

            var qrHtml = '';

            qrHtml += '<table style="';
            qrHtml += ' border-width: 0px; border-style: none;';
            qrHtml += ' border-collapse: collapse;';
            qrHtml += ' padding: 0px; margin: ' + margin + 'px;';
            qrHtml += '">';
            qrHtml += '<tbody>';

            for (var r = 0; r < _this.getModuleCount(); r += 1) {

                qrHtml += '<tr>';

                for (var c = 0; c < _this.getModuleCount(); c += 1) {
                    qrHtml += '<td style="';
                    qrHtml += ' border-width: 0px; border-style: none;';
                    qrHtml += ' border-collapse: collapse;';
                    qrHtml += ' padding: 0px; margin: 0px;';
                    qrHtml += ' width: ' + cellSize + 'px;';
                    qrHtml += ' height: ' + cellSize + 'px;';
                    qrHtml += ' background-color: ';
                    qrHtml += _this.isDark(r, c)? '#000000' : '#ffffff';
                    qrHtml += ';';
                    qrHtml += '"/>';
                }

                qrHtml += '</tr>';
            }

            qrHtml += '</tbody>';
            qrHtml += '</table>';

            return qrHtml;
        };

        _this.createImgTag = function(cellSize, margin) {

            cellSize = cellSize || 2;
            margin = (typeof margin == 'undefined')? cellSize * 4 : margin;

            var size = _this.getModuleCount() * cellSize + margin * 2;
            var min = margin;
            var max = size - margin;

            return createImgTag(size, size, function(x, y) {
                if (min <= x && x < max && min <= y && y < max) {
                    var c = Math.floor( (x - min) / cellSize);
                    var r = Math.floor( (y - min) / cellSize);
                    return _this.isDark(r, c)? 0 : 1;
                } else {
                    return 1;
                }
            } );
        };

        return _this;
    };

    //---------------------------------------------------------------------
    // qrcode.stringToBytes
    //---------------------------------------------------------------------

    qrcode.stringToBytes = function(s) {
        var bytes = [];
        for (var i = 0; i < s.length; i += 1) {
            var c = s.charCodeAt(i);
            bytes.push(c & 0xff);
        }
        return bytes;
    };

    //---------------------------------------------------------------------
    // qrcode.createStringToBytes
    //---------------------------------------------------------------------

    /**
     * @param unicodeData base64 string of byte array.
     * [16bit Unicode],[16bit Bytes], ...
     * @param numChars
     */
    qrcode.createStringToBytes = function(unicodeData, numChars) {

        // create conversion map.

        var unicodeMap = function() {

            var bin = base64DecodeInputStream(unicodeData);
            var read = function() {
                var b = bin.read();
                if (b == -1) throw new Error();
                return b;
            };

            var count = 0;
            var unicodeMap = {};
            while (true) {
                var b0 = bin.read();
                if (b0 == -1) break;
                var b1 = read();
                var b2 = read();
                var b3 = read();
                var k = String.fromCharCode( (b0 << 8) | b1);
                var v = (b2 << 8) | b3;
                unicodeMap[k] = v;
                count += 1;
            }
            if (count != numChars) {
                throw new Error(count + ' != ' + numChars);
            }

            return unicodeMap;
        }();

        var unknownChar = '?'.charCodeAt(0);

        return function(s) {
            var bytes = [];
            for (var i = 0; i < s.length; i += 1) {
                var c = s.charCodeAt(i);
                if (c < 128) {
                    bytes.push(c);
                } else {
                    var b = unicodeMap[s.charAt(i)];
                    if (typeof b == 'number') {
                        if ( (b & 0xff) == b) {
                            // 1byte
                            bytes.push(b);
                        } else {
                            // 2bytes
                            bytes.push(b >>> 8);
                            bytes.push(b & 0xff);
                        }
                    } else {
                        bytes.push(unknownChar);
                    }
                }
            }
            return bytes;
        };
    };

    //---------------------------------------------------------------------
    // QRMode
    //---------------------------------------------------------------------

    var QRMode = {
        MODE_NUMBER :           1 << 0,
        MODE_ALPHA_NUM :        1 << 1,
        MODE_8BIT_BYTE :        1 << 2,
        MODE_KANJI :            1 << 3
    };

    //---------------------------------------------------------------------
    // QRErrorCorrectLevel
    //---------------------------------------------------------------------

    var QRErrorCorrectLevel = {
        L : 1,
        M : 0,
        Q : 3,
        H : 2
    };

    //---------------------------------------------------------------------
    // QRMaskPattern
    //---------------------------------------------------------------------

    var QRMaskPattern = {
        PATTERN000 : 0,
        PATTERN001 : 1,
        PATTERN010 : 2,
        PATTERN011 : 3,
        PATTERN100 : 4,
        PATTERN101 : 5,
        PATTERN110 : 6,
        PATTERN111 : 7
    };

    //---------------------------------------------------------------------
    // QRUtil
    //---------------------------------------------------------------------

    var QRUtil = function() {

        var PATTERN_POSITION_TABLE = [
            [],
            [6, 18],
            [6, 22],
            [6, 26],
            [6, 30],
            [6, 34],
            [6, 22, 38],
            [6, 24, 42],
            [6, 26, 46],
            [6, 28, 50],
            [6, 30, 54],
            [6, 32, 58],
            [6, 34, 62],
            [6, 26, 46, 66],
            [6, 26, 48, 70],
            [6, 26, 50, 74],
            [6, 30, 54, 78],
            [6, 30, 56, 82],
            [6, 30, 58, 86],
            [6, 34, 62, 90],
            [6, 28, 50, 72, 94],
            [6, 26, 50, 74, 98],
            [6, 30, 54, 78, 102],
            [6, 28, 54, 80, 106],
            [6, 32, 58, 84, 110],
            [6, 30, 58, 86, 114],
            [6, 34, 62, 90, 118],
            [6, 26, 50, 74, 98, 122],
            [6, 30, 54, 78, 102, 126],
            [6, 26, 52, 78, 104, 130],
            [6, 30, 56, 82, 108, 134],
            [6, 34, 60, 86, 112, 138],
            [6, 30, 58, 86, 114, 142],
            [6, 34, 62, 90, 118, 146],
            [6, 30, 54, 78, 102, 126, 150],
            [6, 24, 50, 76, 102, 128, 154],
            [6, 28, 54, 80, 106, 132, 158],
            [6, 32, 58, 84, 110, 136, 162],
            [6, 26, 54, 82, 110, 138, 166],
            [6, 30, 58, 86, 114, 142, 170]
        ];
        var G15 = (1 << 10) | (1 << 8) | (1 << 5) | (1 << 4) | (1 << 2) | (1 << 1) | (1 << 0);
        var G18 = (1 << 12) | (1 << 11) | (1 << 10) | (1 << 9) | (1 << 8) | (1 << 5) | (1 << 2) | (1 << 0);
        var G15_MASK = (1 << 14) | (1 << 12) | (1 << 10) | (1 << 4) | (1 << 1);

        var _this = {};

        var getBCHDigit = function(data) {
            var digit = 0;
            while (data !== 0) {
                digit += 1;
                data >>>= 1;
            }
            return digit;
        };

        _this.getBCHTypeInfo = function(data) {
            var d = data << 10;
            while (getBCHDigit(d) - getBCHDigit(G15) >= 0) {
                d ^= (G15 << (getBCHDigit(d) - getBCHDigit(G15) ) );
            }
            return ( (data << 10) | d) ^ G15_MASK;
        };

        _this.getBCHTypeNumber = function(data) {
            var d = data << 12;
            while (getBCHDigit(d) - getBCHDigit(G18) >= 0) {
                d ^= (G18 << (getBCHDigit(d) - getBCHDigit(G18) ) );
            }
            return (data << 12) | d;
        };

        _this.getPatternPosition = function(typeNumber) {
            return PATTERN_POSITION_TABLE[typeNumber - 1];
        };

        _this.getMaskFunction = function(maskPattern) {

            switch (maskPattern) {

            case QRMaskPattern.PATTERN000 :
                return function(i, j) { return (i + j) % 2 === 0; };
            case QRMaskPattern.PATTERN001 :
                return function(i, j) { return i % 2 === 0; };
            case QRMaskPattern.PATTERN010 :
                return function(i, j) { return j % 3 === 0; };
            case QRMaskPattern.PATTERN011 :
                return function(i, j) { return (i + j) % 3 === 0; };
            case QRMaskPattern.PATTERN100 :
                return function(i, j) { return (Math.floor(i / 2) + Math.floor(j / 3) ) % 2 === 0; };
            case QRMaskPattern.PATTERN101 :
                return function(i, j) { return (i * j) % 2 + (i * j) % 3 === 0; };
            case QRMaskPattern.PATTERN110 :
                return function(i, j) { return ( (i * j) % 2 + (i * j) % 3) % 2 === 0; };
            case QRMaskPattern.PATTERN111 :
                return function(i, j) { return ( (i * j) % 3 + (i + j) % 2) % 2 === 0; };

            default :
                throw new Error('bad maskPattern:' + maskPattern);
            }
        };

        _this.getErrorCorrectPolynomial = function(errorCorrectLength) {
            var a = qrPolynomial([1], 0);
            for (var i = 0; i < errorCorrectLength; i += 1) {
                a = a.multiply(qrPolynomial([1, QRMath.gexp(i)], 0) );
            }
            return a;
        };

        _this.getLengthInBits = function(mode, type) {

            if (1 <= type && type < 10) {

                // 1 - 9

                switch(mode) {
                case QRMode.MODE_NUMBER         : return 10;
                case QRMode.MODE_ALPHA_NUM      : return 9;
                case QRMode.MODE_8BIT_BYTE      : return 8;
                case QRMode.MODE_KANJI          : return 8;
                default :
                    throw new Error('mode:' + mode);
                }

            } else if (type < 27) {

                // 10 - 26

                switch(mode) {
                case QRMode.MODE_NUMBER         : return 12;
                case QRMode.MODE_ALPHA_NUM      : return 11;
                case QRMode.MODE_8BIT_BYTE      : return 16;
                case QRMode.MODE_KANJI          : return 10;
                default :
                    throw new Error('mode:' + mode);
                }

            } else if (type < 41) {

                // 27 - 40

                switch(mode) {
                case QRMode.MODE_NUMBER         : return 14;
                case QRMode.MODE_ALPHA_NUM      : return 13;
                case QRMode.MODE_8BIT_BYTE      : return 16;
                case QRMode.MODE_KANJI          : return 12;
                default :
                    throw new Error('mode:' + mode);
                }

            } else {
                throw new Error('type:' + type);
            }
        };

        _this.getLostPoint = function(qrcode) {

            var moduleCount = qrcode.getModuleCount();
            var row, col;

            var lostPoint = 0;

            // LEVEL1

            for (row = 0; row < moduleCount; row += 1) {
                for (col = 0; col < moduleCount; col += 1) {

                    var sameCount = 0;
                    var dark = qrcode.isDark(row, col);

                    for (var r = -1; r <= 1; r += 1) {

                        if (row + r < 0 || moduleCount <= row + r) {
                            continue;
                        }

                        for (var c = -1; c <= 1; c += 1) {

                            if (col + c < 0 || moduleCount <= col + c) {
                                continue;
                            }

                            if (r === 0 && c === 0) {
                                continue;
                            }

                            if (dark == qrcode.isDark(row + r, col + c) ) {
                                sameCount += 1;
                            }
                        }
                    }

                    if (sameCount > 5) {
                        lostPoint += (3 + sameCount - 5);
                    }
                }
            }

            // LEVEL2

            for (row = 0; row < moduleCount - 1; row += 1) {
                for (col = 0; col < moduleCount - 1; col += 1) {
                    var count = 0;
                    if (qrcode.isDark(row, col) ) count += 1;
                    if (qrcode.isDark(row + 1, col) ) count += 1;
                    if (qrcode.isDark(row, col + 1) ) count += 1;
                    if (qrcode.isDark(row + 1, col + 1) ) count += 1;
                    if (count === 0 || count == 4) {
                        lostPoint += 3;
                    }
                }
            }

            // LEVEL3

            for (row = 0; row < moduleCount; row += 1) {
                for (col = 0; col < moduleCount - 6; col += 1) {
                    if (qrcode.isDark(row, col) &&
                        !qrcode.isDark(row, col + 1) &&
                        qrcode.isDark(row, col + 2) &&
                        qrcode.isDark(row, col + 3) &&
                        qrcode.isDark(row, col + 4) &&
                        !qrcode.isDark(row, col + 5) &&
                        qrcode.isDark(row, col + 6) ) {
                        lostPoint += 40;
                    }
                }
            }

            for (col = 0; col < moduleCount; col += 1) {
                for (row = 0; row < moduleCount - 6; row += 1) {
                    if (qrcode.isDark(row, col) &&
                        !qrcode.isDark(row + 1, col) &&
                        qrcode.isDark(row + 2, col) &&
                        qrcode.isDark(row + 3, col) &&
                        qrcode.isDark(row + 4, col) &&
                        !qrcode.isDark(row + 5, col) &&
                        qrcode.isDark(row + 6, col) ) {
                        lostPoint += 40;
                    }
                }
            }

            // LEVEL4

            var darkCount = 0;

            for (col = 0; col < moduleCount; col += 1) {
                for (row = 0; row < moduleCount; row += 1) {
                    if (qrcode.isDark(row, col) ) {
                        darkCount += 1;
                    }
                }
            }

            var ratio = Math.abs(100 * darkCount / moduleCount / moduleCount - 50) / 5;
            lostPoint += ratio * 10;

            return lostPoint;
        };

        return _this;
    }();

    //---------------------------------------------------------------------
    // QRMath
    //---------------------------------------------------------------------

    var QRMath = function() {

        var EXP_TABLE = new Array(256);
        var LOG_TABLE = new Array(256);
        var i;

        // initialize tables
        for (i = 0; i < 8; i += 1) {
            EXP_TABLE[i] = 1 << i;
        }
        for (i = 8; i < 256; i += 1) {
            EXP_TABLE[i] = EXP_TABLE[i - 4]
                ^ EXP_TABLE[i - 5]
                ^ EXP_TABLE[i - 6]
                ^ EXP_TABLE[i - 8];
        }
        for (i = 0; i < 255; i += 1) {
            LOG_TABLE[EXP_TABLE[i] ] = i;
        }

        var _this = {};

        _this.glog = function(n) {

            if (n < 1) {
                throw new Error('glog(' + n + ')');
            }

            return LOG_TABLE[n];
        };

        _this.gexp = function(n) {

            while (n < 0) {
                n += 255;
            }

            while (n >= 256) {
                n -= 255;
            }

            return EXP_TABLE[n];
        };

        return _this;
    }();

    //---------------------------------------------------------------------
    // qrPolynomial
    //---------------------------------------------------------------------

    function qrPolynomial(num, shift) {

        if (typeof num.length == 'undefined') {
            throw new Error(num.length + '/' + shift);
        }

        var _num = function() {
            var offset = 0;
            while (offset < num.length && num[offset] === 0) {
                offset += 1;
            }
            var _num = new Array(num.length - offset + shift);
            for (var i = 0; i < num.length - offset; i += 1) {
                _num[i] = num[i + offset];
            }
            return _num;
        }();

        var _this = {};

        _this.get = function(index) {
            return _num[index];
        };

        _this.getLength = function() {
            return _num.length;
        };

        _this.multiply = function(e) {

            var num = new Array(_this.getLength() + e.getLength() - 1);

            for (var i = 0; i < _this.getLength(); i += 1) {
                for (var j = 0; j < e.getLength(); j += 1) {
                    num[i + j] ^= QRMath.gexp(QRMath.glog(_this.get(i) ) + QRMath.glog(e.get(j) ) );
                }
            }

            return qrPolynomial(num, 0);
        };

        _this.mod = function(e) {
            var i;

            if (_this.getLength() - e.getLength() < 0) {
                return _this;
            }

            var ratio = QRMath.glog(_this.get(0) ) - QRMath.glog(e.get(0) );

            var num = new Array(_this.getLength() );
            for (i = 0; i < _this.getLength(); i += 1) {
                num[i] = _this.get(i);
            }

            for (i = 0; i < e.getLength(); i += 1) {
                num[i] ^= QRMath.gexp(QRMath.glog(e.get(i) ) + ratio);
            }

            // recursive call
            return qrPolynomial(num, 0).mod(e);
        };

        return _this;
    }

    //---------------------------------------------------------------------
    // QRRSBlock
    //---------------------------------------------------------------------

    var QRRSBlock = function() {

        var RS_BLOCK_TABLE = [

            // L
            // M
            // Q
            // H

            // 1
            [1, 26, 19],
            [1, 26, 16],
            [1, 26, 13],
            [1, 26, 9],

            // 2
            [1, 44, 34],
            [1, 44, 28],
            [1, 44, 22],
            [1, 44, 16],

            // 3
            [1, 70, 55],
            [1, 70, 44],
            [2, 35, 17],
            [2, 35, 13],

            // 4
            [1, 100, 80],
            [2, 50, 32],
            [2, 50, 24],
            [4, 25, 9],

            // 5
            [1, 134, 108],
            [2, 67, 43],
            [2, 33, 15, 2, 34, 16],
            [2, 33, 11, 2, 34, 12],

            // 6
            [2, 86, 68],
            [4, 43, 27],
            [4, 43, 19],
            [4, 43, 15],

            // 7
            [2, 98, 78],
            [4, 49, 31],
            [2, 32, 14, 4, 33, 15],
            [4, 39, 13, 1, 40, 14],

            // 8
            [2, 121, 97],
            [2, 60, 38, 2, 61, 39],
            [4, 40, 18, 2, 41, 19],
            [4, 40, 14, 2, 41, 15],

            // 9
            [2, 146, 116],
            [3, 58, 36, 2, 59, 37],
            [4, 36, 16, 4, 37, 17],
            [4, 36, 12, 4, 37, 13],

            // 10
            [2, 86, 68, 2, 87, 69],
            [4, 69, 43, 1, 70, 44],
            [6, 43, 19, 2, 44, 20],
            [6, 43, 15, 2, 44, 16]
        ];

        var qrRSBlock = function(totalCount, dataCount) {
            var _this = {};
            _this.totalCount = totalCount;
            _this.dataCount = dataCount;
            return _this;
        };

        var _this = {};

        var getRsBlockTable = function(typeNumber, errorCorrectLevel) {

            switch(errorCorrectLevel) {
            case QRErrorCorrectLevel.L :
                return RS_BLOCK_TABLE[(typeNumber - 1) * 4 + 0];
            case QRErrorCorrectLevel.M :
                return RS_BLOCK_TABLE[(typeNumber - 1) * 4 + 1];
            case QRErrorCorrectLevel.Q :
                return RS_BLOCK_TABLE[(typeNumber - 1) * 4 + 2];
            case QRErrorCorrectLevel.H :
                return RS_BLOCK_TABLE[(typeNumber - 1) * 4 + 3];
            default :
                return undefined;
            }
        };

        _this.getRSBlocks = function(typeNumber, errorCorrectLevel) {

            var rsBlock = getRsBlockTable(typeNumber, errorCorrectLevel);

            if (typeof rsBlock == 'undefined') {
                throw new Error('bad rs block @ typeNumber:' + typeNumber +
                                '/errorCorrectLevel:' + errorCorrectLevel);
            }

            var length = rsBlock.length / 3;

            var list = [];

            for (var i = 0; i < length; i += 1) {

                var count = rsBlock[i * 3 + 0];
                var totalCount = rsBlock[i * 3 + 1];
                var dataCount = rsBlock[i * 3 + 2];

                for (var j = 0; j < count; j += 1) {
                    list.push(qrRSBlock(totalCount, dataCount) );
                }
            }

            return list;
        };

        return _this;
    }();

    //---------------------------------------------------------------------
    // qrBitBuffer
    //---------------------------------------------------------------------

    var qrBitBuffer = function() {

        var _buffer = [];
        var _length = 0;

        var _this = {};

        _this.getBuffer = function() {
            return _buffer;
        };

        _this.get = function(index) {
            var bufIndex = Math.floor(index / 8);
            return ( (_buffer[bufIndex] >>> (7 - index % 8) ) & 1) == 1;
        };

        _this.put = function(num, length) {
            for (var i = 0; i < length; i += 1) {
                _this.putBit( ( (num >>> (length - i - 1) ) & 1) == 1);
            }
        };

        _this.getLengthInBits = function() {
            return _length;
        };

        _this.putBit = function(bit) {

            var bufIndex = Math.floor(_length / 8);
            if (_buffer.length <= bufIndex) {
                _buffer.push(0);
            }

            if (bit) {
                _buffer[bufIndex] |= (0x80 >>> (_length % 8) );
            }

            _length += 1;
        };

        return _this;
    };

    //---------------------------------------------------------------------
    // qr8BitByte
    //---------------------------------------------------------------------

    var qr8BitByte = function(data) {

        var _mode = QRMode.MODE_8BIT_BYTE;
        var _data = data;
        var _bytes = qrcode.stringToBytes(data);

        var _this = {};

        _this.getMode = function() {
            return _mode;
        };

        _this.getLength = function(buffer) {
            return _bytes.length;
        };

        _this.write = function(buffer) {
            for (var i = 0; i < _bytes.length; i += 1) {
                buffer.put(_bytes[i], 8);
            }
        };

        return _this;
    };

    //=====================================================================
    // GIF Support etc.
    //

    //---------------------------------------------------------------------
    // byteArrayOutputStream
    //---------------------------------------------------------------------

    var byteArrayOutputStream = function() {

        var _bytes = [];

        var _this = {};

        _this.writeByte = function(b) {
            _bytes.push(b & 0xff);
        };

        _this.writeShort = function(i) {
            _this.writeByte(i);
            _this.writeByte(i >>> 8);
        };

        _this.writeBytes = function(b, off, len) {
            off = off || 0;
            len = len || b.length;
            for (var i = 0; i < len; i += 1) {
                _this.writeByte(b[i + off]);
            }
        };

        _this.writeString = function(s) {
            for (var i = 0; i < s.length; i += 1) {
                _this.writeByte(s.charCodeAt(i) );
            }
        };

        _this.toByteArray = function() {
            return _bytes;
        };

        _this.toString = function() {
            var s = '';
            s += '[';
            for (var i = 0; i < _bytes.length; i += 1) {
                if (i > 0) {
                    s += ',';
                }
                s += _bytes[i];
            }
            s += ']';
            return s;
        };

        return _this;
    };

    //---------------------------------------------------------------------
    // base64EncodeOutputStream
    //---------------------------------------------------------------------

    var base64EncodeOutputStream = function() {

        var _buffer = 0;
        var _buflen = 0;
        var _length = 0;
        var _base64 = '';

        var _this = {};

        var writeEncoded = function(b) {
            _base64 += String.fromCharCode(encode(b & 0x3f) );
        };

        var encode = function(n) {
            if (n < 0) {
                // error.
            } else if (n < 26) {
                return 0x41 + n;
            } else if (n < 52) {
                return 0x61 + (n - 26);
            } else if (n < 62) {
                return 0x30 + (n - 52);
            } else if (n == 62) {
                return 0x2b;
            } else if (n == 63) {
                return 0x2f;
            }
            throw new Error('n:' + n);
        };

        _this.writeByte = function(n) {

            _buffer = (_buffer << 8) | (n & 0xff);
            _buflen += 8;
            _length += 1;

            while (_buflen >= 6) {
                writeEncoded(_buffer >>> (_buflen - 6) );
                _buflen -= 6;
            }
        };

        _this.flush = function() {

            if (_buflen > 0) {
                writeEncoded(_buffer << (6 - _buflen) );
                _buffer = 0;
                _buflen = 0;
            }

            if (_length % 3 !== 0) {
                // padding
                var padlen = 3 - _length % 3;
                for (var i = 0; i < padlen; i += 1) {
                    _base64 += '=';
                }
            }
        };

        _this.toString = function() {
            return _base64;
        };

        return _this;
    };

    //---------------------------------------------------------------------
    // base64DecodeInputStream
    //---------------------------------------------------------------------

    var base64DecodeInputStream = function(str) {

        var _str = str;
        var _pos = 0;
        var _buffer = 0;
        var _buflen = 0;

        var _this = {};

        _this.read = function() {

            while (_buflen < 8) {

                if (_pos >= _str.length) {
                    if (_buflen === 0) {
                        return -1;
                    }
                    throw new Error('unexpected end of file./' + _buflen);
                }

                var c = _str.charAt(_pos);
                _pos += 1;

                if (c == '=') {
                    _buflen = 0;
                    return -1;
                } else if (c.match(/^\s$/) ) {
                    // ignore if whitespace.
                    continue;
                }

                _buffer = (_buffer << 6) | decode(c.charCodeAt(0) );
                _buflen += 6;
            }

            var n = (_buffer >>> (_buflen - 8) ) & 0xff;
            _buflen -= 8;
            return n;
        };

        var decode = function(c) {
            if (0x41 <= c && c <= 0x5a) {
                return c - 0x41;
            } else if (0x61 <= c && c <= 0x7a) {
                return c - 0x61 + 26;
            } else if (0x30 <= c && c <= 0x39) {
                return c - 0x30 + 52;
            } else if (c == 0x2b) {
                return 62;
            } else if (c == 0x2f) {
                return 63;
            } else {
                throw new Error('c:' + c);
            }
        };

        return _this;
    };

    //---------------------------------------------------------------------
    // gifImage (B/W)
    //---------------------------------------------------------------------

    var gifImage = function(width, height) {

        var _width = width;
        var _height = height;
        var _data = new Array(width * height);

        var _this = {};

        _this.setPixel = function(x, y, pixel) {
            _data[y * _width + x] = pixel;
        };

        _this.write = function(out) {

            //---------------------------------
            // GIF Signature

            out.writeString('GIF87a');

            //---------------------------------
            // Screen Descriptor

            out.writeShort(_width);
            out.writeShort(_height);

            out.writeByte(0x80); // 2bit
            out.writeByte(0);
            out.writeByte(0);

            //---------------------------------
            // Global Color Map

            // black
            out.writeByte(0x00);
            out.writeByte(0x00);
            out.writeByte(0x00);

            // white
            out.writeByte(0xff);
            out.writeByte(0xff);
            out.writeByte(0xff);

            //---------------------------------
            // Image Descriptor

            out.writeString(',');
            out.writeShort(0);
            out.writeShort(0);
            out.writeShort(_width);
            out.writeShort(_height);
            out.writeByte(0);

            //---------------------------------
            // Local Color Map

            //---------------------------------
            // Raster Data

            var lzwMinCodeSize = 2;
            var raster = getLZWRaster(lzwMinCodeSize);

            out.writeByte(lzwMinCodeSize);

            var offset = 0;

            while (raster.length - offset > 255) {
                out.writeByte(255);
                out.writeBytes(raster, offset, 255);
                offset += 255;
            }

            out.writeByte(raster.length - offset);
            out.writeBytes(raster, offset, raster.length - offset);
            out.writeByte(0x00);

            //---------------------------------
            // GIF Terminator
            out.writeString(';');
        };

        var bitOutputStream = function(out) {

            var _out = out;
            var _bitLength = 0;
            var _bitBuffer = 0;

            var _this = {};

            _this.write = function(data, length) {

                if ( (data >>> length) !== 0) {
                    throw new Error('length over');
                }

                while (_bitLength + length >= 8) {
                    _out.writeByte(0xff & ( (data << _bitLength) | _bitBuffer) );
                    length -= (8 - _bitLength);
                    data >>>= (8 - _bitLength);
                    _bitBuffer = 0;
                    _bitLength = 0;
                }

                _bitBuffer = (data << _bitLength) | _bitBuffer;
                _bitLength = _bitLength + length;
            };

            _this.flush = function() {
                if (_bitLength > 0) {
                    _out.writeByte(_bitBuffer);
                }
            };

            return _this;
        };

        var getLZWRaster = function(lzwMinCodeSize) {

            var clearCode = 1 << lzwMinCodeSize;
            var endCode = (1 << lzwMinCodeSize) + 1;
            var bitLength = lzwMinCodeSize + 1;

            // Setup LZWTable
            var table = lzwTable();

            for (var i = 0; i < clearCode; i += 1) {
                table.add(String.fromCharCode(i) );
            }
            table.add(String.fromCharCode(clearCode) );
            table.add(String.fromCharCode(endCode) );

            var byteOut = byteArrayOutputStream();
            var bitOut = bitOutputStream(byteOut);

            // clear code
            bitOut.write(clearCode, bitLength);

            var dataIndex = 0;

            var s = String.fromCharCode(_data[dataIndex]);
            dataIndex += 1;

            while (dataIndex < _data.length) {

                var c = String.fromCharCode(_data[dataIndex]);
                dataIndex += 1;

                if (table.contains(s + c) ) {

                    s = s + c;

                } else {

                    bitOut.write(table.indexOf(s), bitLength);

                    if (table.size() < 0xfff) {

                        if (table.size() == (1 << bitLength) ) {
                            bitLength += 1;
                        }

                        table.add(s + c);
                    }

                    s = c;
                }
            }

            bitOut.write(table.indexOf(s), bitLength);

            // end code
            bitOut.write(endCode, bitLength);

            bitOut.flush();

            return byteOut.toByteArray();
        };

        var lzwTable = function() {

            var _map = {};
            var _size = 0;

            var _this = {};

            _this.add = function(key) {
                if (_this.contains(key) ) {
                    throw new Error('dup key:' + key);
                }
                _map[key] = _size;
                _size += 1;
            };

            _this.size = function() {
                return _size;
            };

            _this.indexOf = function(key) {
                return _map[key];
            };

            _this.contains = function(key) {
                return typeof _map[key] != 'undefined';
            };

            return _this;
        };

        return _this;
    };

    var createImgTag = function(width, height, getPixel, alt) {

        var gif = gifImage(width, height);
        for (var y = 0; y < height; y += 1) {
            for (var x = 0; x < width; x += 1) {
                gif.setPixel(x, y, getPixel(x, y) );
            }
        }

        var b = byteArrayOutputStream();
        gif.write(b);

        var base64 = base64EncodeOutputStream();
        var bytes = b.toByteArray();
        for (var i = 0; i < bytes.length; i += 1) {
            base64.writeByte(bytes[i]);
        }
        base64.flush();

        var img = '';
        img += '<img';
        img += '\u0020src="';
        img += 'data:image/gif;base64,';
        img += base64;
        img += '"';
        img += '\u0020width="';
        img += width;
        img += '"';
        img += '\u0020height="';
        img += height;
        img += '"';
        if (alt) {
            img += '\u0020alt="';
            img += alt;
            img += '"';
        }
        img += '/>';

        return img;
    };

    //---------------------------------------------------------------------
    // returns qrcode function.

    return qrcode;
}();<|MERGE_RESOLUTION|>--- conflicted
+++ resolved
@@ -554,21 +554,7 @@
             window.parent.BlocklyPanel_popScreen();
             break;
         case "error":
-<<<<<<< HEAD
-            if (!this.runtimeError) {
-                this.runtimeError = new goog.ui.Dialog(null, true);
-            }
-            if (this.runtimeError.isVisible()) {
-                this.runtimeError.setVisible(false);
-            }
-            this.runtimeError.setTitle(Blockly.Msg.REPL_RUNTIME_ERROR);
-            this.runtimeError.setButtonSet(new goog.ui.Dialog.ButtonSet().
-                                           addButton({caption:Blockly.Msg.REPL_DISMISS}, false, true));
-            this.runtimeError.setContent(r.value + Blockly.Msg.REPL_NO_ERROR_FIVE_MINUTES);
-            this.runtimeError.setVisible(true);
-=======
             runtimeerr(r.value + Blockly.Msg.REPL_NO_ERROR_FIVE_MINUTES);
->>>>>>> 4f7c8579
         }
     }
     Blockly.WarningHandler.checkAllBlocksForWarningsAndErrors();
