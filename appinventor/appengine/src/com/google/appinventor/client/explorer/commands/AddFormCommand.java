// Copyright 2011 Google Inc. All Rights Reserved.

package com.google.appinventor.client.explorer.commands;

import static com.google.appinventor.client.Ode.MESSAGES;

import com.google.appinventor.client.DesignToolbar;
import com.google.appinventor.client.Ode;
import com.google.appinventor.client.OdeAsyncCallback;
import com.google.appinventor.client.editor.FileEditor;
import com.google.appinventor.client.editor.ProjectEditor;
import com.google.appinventor.client.explorer.project.Project;
import com.google.appinventor.client.widgets.LabeledTextBox;
import com.google.appinventor.client.youngandroid.TextValidators;
import com.google.appinventor.shared.rpc.project.ProjectNode;
import com.google.appinventor.shared.rpc.project.youngandroid.YoungAndroidBlocksNode;
import com.google.appinventor.shared.rpc.project.youngandroid.YoungAndroidFormNode;
import com.google.appinventor.shared.rpc.project.youngandroid.YoungAndroidPackageNode;
import com.google.appinventor.shared.rpc.project.youngandroid.YoungAndroidProjectNode;
import com.google.gwt.core.client.Scheduler;
import com.google.gwt.event.dom.client.ClickEvent;
import com.google.gwt.event.dom.client.ClickHandler;
import com.google.gwt.event.dom.client.KeyCodes;
import com.google.gwt.event.dom.client.KeyUpEvent;
import com.google.gwt.event.dom.client.KeyUpHandler;
import com.google.gwt.user.client.Window;
import com.google.gwt.user.client.ui.Button;
import com.google.gwt.user.client.ui.DialogBox;
import com.google.gwt.user.client.ui.HorizontalPanel;
import com.google.gwt.user.client.ui.VerticalPanel;

import java.util.HashSet;
import java.util.Set;

/**
 * A command that creates a new form.
 *
 * @author lizlooney@google.com (Liz Looney)
 */
public final class AddFormCommand extends ChainableCommand {
  /**
   * Creates a new command for creating a new form
   */
  public AddFormCommand() {
  }

  @Override
  public boolean willCallExecuteNextCommand() {
    return true;
  }

  @Override
  public void execute(ProjectNode node) {
    if (node instanceof YoungAndroidProjectNode) {
      new NewFormDialog((YoungAndroidProjectNode) node).center();
    } else {
      executionFailedOrCanceled();
      throw new IllegalArgumentException("node must be a YoungAndroidProjectNode");
    }
  }

  /**
   * Dialog for getting the name for the new form.
   */
  private class NewFormDialog extends DialogBox {
    // UI elements
    private final LabeledTextBox newNameTextBox;

    private final Set<String> otherFormNames;

    NewFormDialog(final YoungAndroidProjectNode projectRootNode) {
      super(false, true);

      setStylePrimaryName("ode-DialogBox");
      setText(MESSAGES.newFormTitle());
      VerticalPanel contentPanel = new VerticalPanel();

      final String prefix = "Screen";
      final int prefixLength = prefix.length();
      int highIndex = 0;
      // Collect the existing form names so we can prevent duplicate form names.
      otherFormNames = new HashSet<String>();
      for (ProjectNode source : projectRootNode.getAllSourceNodes()) {
        if (source instanceof YoungAndroidFormNode) {
          String formName = ((YoungAndroidFormNode) source).getFormName();
          otherFormNames.add(formName);

          if (formName.startsWith(prefix)) {
            try {
              highIndex = Math.max(highIndex, Integer.parseInt(formName.substring(prefixLength)));
            } catch (NumberFormatException e) {
              continue;
            }
          }
        }
      }
      String defaultFormName = prefix + (highIndex + 1);

      newNameTextBox = new LabeledTextBox(MESSAGES.formNameLabel());
      newNameTextBox.setText(defaultFormName);
      newNameTextBox.getTextBox().addKeyUpHandler(new KeyUpHandler() {
        @Override
        public void onKeyUp(KeyUpEvent event) {
          int keyCode = event.getNativeKeyCode();
          if (keyCode == KeyCodes.KEY_ENTER) {
            handleOkClick(projectRootNode);
          } else if (keyCode == KeyCodes.KEY_ESCAPE) {
            hide();
            executionFailedOrCanceled();
          }
        }
      });
      contentPanel.add(newNameTextBox);

      Button cancelButton = new Button(MESSAGES.cancelButton());
      cancelButton.addClickHandler(new ClickHandler() {
        @Override
        public void onClick(ClickEvent event) {
          hide();
          executionFailedOrCanceled();
        }
      });
      Button okButton = new Button(MESSAGES.okButton());
      okButton.addClickHandler(new ClickHandler() {
        @Override
        public void onClick(ClickEvent event) {
          handleOkClick(projectRootNode);
        }
      });
      HorizontalPanel buttonPanel = new HorizontalPanel();
      buttonPanel.add(cancelButton);
      buttonPanel.add(okButton);
      buttonPanel.setSize("100%", "24px");
      contentPanel.add(buttonPanel);
      contentPanel.setSize("320px", "100%");

      add(contentPanel);
    }

    private void handleOkClick(YoungAndroidProjectNode projectRootNode) {
      String newFormName = newNameTextBox.getText();
      if (validate(newFormName)) {
        hide();
        addFormAction(projectRootNode, newFormName);
      } else {
        newNameTextBox.setFocus(true);
      }
    }

    private boolean validate(String newFormName) {
      // Check that it meets the formatting requirements.
      if (!TextValidators.isValidIdentifier(newFormName)) {
        Window.alert(MESSAGES.malformedFormNameError());
        return false;
      }

      // Check that it's unique.
      if (otherFormNames.contains(newFormName)) {
        Window.alert(MESSAGES.duplicateFormNameError());
        return false;
      }

      return true;
    }

    /**
     * Adds a new form to the project.
     *
     * @param formName the new form name
     */
    protected void addFormAction(final YoungAndroidProjectNode projectRootNode, 
        final String formName) {
      final Ode ode = Ode.getInstance();
      final YoungAndroidPackageNode packageNode = projectRootNode.getPackageNode();
      String qualifiedFormName = packageNode.getPackageName() + '.' + formName;
      final String formFileId = YoungAndroidFormNode.getFormFileId(qualifiedFormName);
      final String blocksFileId = YoungAndroidBlocksNode.getBlocklyFileId(qualifiedFormName);

      OdeAsyncCallback<Long> callback = new OdeAsyncCallback<Long>(
          // failure message
          MESSAGES.addFormError()) {
        @Override
        public void onSuccess(Long modDate) {
          final Ode ode = Ode.getInstance();
          ode.updateModificationDate(projectRootNode.getProjectId(), modDate);

          // Add the new form and blocks nodes to the project
          final Project project = ode.getProjectManager().getProject(projectRootNode);
          project.addNode(packageNode, new YoungAndroidFormNode(formFileId));
          project.addNode(packageNode, new YoungAndroidBlocksNode(blocksFileId));

          // Add the screen to the DesignToolbar and select the new form editor. 
          // We need to do this once the form editor and blocks editor have been
          // added to the project editor (after the files are completely loaded).
          //
          // TODO(sharon): if we create YaProjectEditor.addScreen() and merge
          // that with the current work done in YaProjectEditor.addFormEditor,
          // consider moving this deferred work to the explicit command for
          // after the form file is loaded.
          Scheduler.get().scheduleDeferred(new Scheduler.ScheduledCommand() {
            @Override
            public void execute() {
              ProjectEditor projectEditor = 
                  ode.getEditorManager().getOpenProjectEditor(project.getProjectId());
              FileEditor formEditor = projectEditor.getFileEditor(formFileId);
              FileEditor blocksEditor = projectEditor.getFileEditor(blocksFileId);
              if (formEditor != null && blocksEditor != null) {
                DesignToolbar designToolbar = Ode.getInstance().getDesignToolbar();
                long projectId = formEditor.getProjectId();
                designToolbar.addScreen(projectId, formName, formEditor, 
                    blocksEditor);
<<<<<<< HEAD
                designToolbar.switchToScreen(projectId, formName, true /* showDesigner */);
=======
                designToolbar.switchToScreen(projectId, formName, DesignToolbar.View.FORM);
                executeNextCommand(projectRootNode);
>>>>>>> 78ad247b
              } else {
                // The form editor and/or blocks editor is still not there. Try again later.
                Scheduler.get().scheduleDeferred(this);
              }
            }
          });

        }

        @Override
        public void onFailure(Throwable caught) {
          super.onFailure(caught);
          executionFailedOrCanceled();
        }
      };

      // Create the new form on the backend. The backend will create the form (.scm) and blocks
      // (.blk) files.
      ode.getProjectService().addFile(projectRootNode.getProjectId(), formFileId, callback);
    }

    @Override
    public void show() {
      super.show();

      Scheduler.get().scheduleDeferred(new Scheduler.ScheduledCommand() {
        @Override
        public void execute() {
          newNameTextBox.setFocus(true);
        }
      });
    }
  }
}<|MERGE_RESOLUTION|>--- conflicted
+++ resolved
@@ -209,12 +209,8 @@
                 long projectId = formEditor.getProjectId();
                 designToolbar.addScreen(projectId, formName, formEditor, 
                     blocksEditor);
-<<<<<<< HEAD
-                designToolbar.switchToScreen(projectId, formName, true /* showDesigner */);
-=======
                 designToolbar.switchToScreen(projectId, formName, DesignToolbar.View.FORM);
                 executeNextCommand(projectRootNode);
->>>>>>> 78ad247b
               } else {
                 // The form editor and/or blocks editor is still not there. Try again later.
                 Scheduler.get().scheduleDeferred(this);
