// Copyright 2010 Google Inc. All Rights Reserved.

package com.google.appinventor.components.common;

/**
 * Contains constants related to Young Android system, blocks, and component
 * version numbers.
 *
 */
public class YaVersion {
  private YaVersion() {
  }

  // ............................ Young Android System Version Number .............................

  // YOUNG_ANDROID_VERSION must be incremented when either the blocks language or a component
  // changes.
  // TODO(lizlooney) - should this version number be generated so that it is automatically
  // incremented when the blocks language or a component changes?

  // For YOUNG_ANDROID_VERSION 2:
  // - The Logger component was removed. The Notifier component should be used instead.
  // - TINYWEBDB_COMPONENT_VERSION was incremented to 2.
  // For YOUNG_ANDROID_VERSION 3:
  // - BLOCKS_LANGUAGE_VERSION was incremented to 2.
  // For YOUNG_ANDROID_VERSION 4:
  // - The LegoNxtConnection component was added.
  // For YOUNG_ANDROID_VERSION 5:
  // - The Camera component was added.
  // For YOUNG_ANDROID_VERSION 6:
  // - FORM_COMPONENT_VERSION was incremented to 2.
  // For YOUNG_ANDROID_VERSION 7:
  // - The Bluetooth component was added.
  // For YOUNG_ANDROID_VERSION 8:
  // - PLAYER_COMPONENT_VERSION was incremented to 2.
  // - SOUND_COMPONENT_VERSION was incremented to 2.
  // - VIDEOPLAYER_COMPONENT_VERSION was incremented to 2.
  // For YOUNG_ANDROID_VERSION 9:
  // - The LegoNxtConnection component was removed without backwards compatibility.
  // - The LegoMindstormsNxtDirect component was added.
  // - The LegoMindstormsNxtDrive component was added.
  // - The Bluetooth component was removed without backwards compatibility.
  // - The BluetoothClient component was added.
  // - The BluetoothServer component was added.
  // For YOUNG_ANDROID_VERSION 10:
  // - ACTIVITYSTARTER_COMPONENT_VERSION was incremented to 2.
  // For YOUNG_ANDROID_VERSION 11:
  // - BLUETOOTHCLIENT_COMPONENT_VERSION was incremented to 2.
  // - BLUETOOTHSERVER_COMPONENT_VERSION was incremented to 2.
  // For YOUNG_ANDROID_VERSION_12:
  // - TWITTER_COMPONENT_VERSION was incremented to 2.
  // - The Twitter component was changed to support OAuth authentication.
  // For YOUNG_ANDROID_VERSION 13:
  // - The LegoMindstormsNxtTouchSensor component was added.
  // - The LegoMindstormsNxtLightSensor component was added.
  // - The LegoMindstormsNxtSoundSensor component was added.
  // - The LegoMindstormsNxtUltrasonicSensor component was added.
  // For YOUNG_ANDROID_VERSION 14:
  // - LegoMindstormsNXT* components were renamed.
  // For YOUNG_ANDROID_VERSION 15:
  // - TEXTBOX_COMPONENT_VERSION was incremented to 2.
  // For YOUNG_ANDROID_VERSION 16:
  // - FORM_COMPONENT_VERSION was incremented to 3.
  // For YOUNG_ANDROID_VERSION 17:
  // - BLOCKS_LANGUAGE_VERSION was incremented to 3.
  // For YOUNG_ANDROID_VERSION 18:
  // - ACTIVITYSTARTER_COMPONENT_VERSION was incremented to 3.
  // - BLUETOOTHCLIENT_COMPONENT_VERSION was incremented to 3.
  // - BLUETOOTHSERVER_COMPONENT_VERSION was incremented to 3.
  // - FORM_COMPONENT_VERSION was incremented to 4.
  // - PLAYER_COMPONENT_VERSION was incremented to 3.
  // - SOUND_COMPONENT_VERSION was incremented to 3.
  // - VIDEOPLAYER_COMPONENT_VERSION was incremented to 3.
  // For YOUNG_ANDROID_VERSION 19:
  // - The NxtColorSensor component was added.
  // For YOUNG_ANDROID_VERSION 20:
  // - The SoundRecorder component was added.
  // For YOUNG_ANDROID_VERSION 21:
  // - BUTTON_COMPONENT_VERSION was incremented to 2.
  // - CHECKBOX_COMPONENT_VERSION was incremented to 2.
  // - CONTACTPICKER_COMPONENT_VERSION was incremented to 2.
  // - EMAILPICKER_COMPONENT_VERSION was incremented to 2.
  // - IMAGEPICKER_COMPONENT_VERSION was incremented to 2.
  // - LABEL_COMPONENT_VERSION was incremented to 2.
  // - LISTPICKER_COMPONENT_VERSION was incremented to 2.
  // - PASSWORDTEXTBOX_COMPONENT_VERSION was incremented to 2.
  // - PHONENUMBERPICKER_COMPONENT_VERSION was incremented to 2.
  // - TEXTBOX_COMPONENT_VERSION was incremented to 3.
  // For YOUNG_ANDROID_VERSION 22:
  // - BLOCKS_LANGUAGE_VERSION was incremented to 4.
  // - CANVAS_COMPONENT_VERSION was incremented to 2.
  // For YOUNG_ANDROID_VERSION 23:
  // - IMAGESPRITE_COMPONENT_VERSION was incremented to 2.
  // For YOUNG_ANDROID_VERSION 24:
  // - BLOCKS_LANGUAGE_VERSION was incremented to 5.
  // For YOUNG_ANDROID_VERSION 25:
  // - BLOCKS_LANGUAGE_VERSION was incremented to 6.
  // For YOUNG_ANDROID_VERSION 26:
  // - In .scm files, values for asset, BluetoothClient, component, lego_nxt_sensor_port,
  // and string properties no longer contain leading and trailing quotes.
  // For YOUNG_ANDROID_VERSION 27:
  // - BLUETOOTHCLIENT_COMPONENT_VERSION was incremented to 4.
  // - BLUETOOTHSERVER_COMPONENT_VERSION was incremented to 4.
  // For YOUNG_ANDROID_VERSION 28:
  // - BLOCKS_LANGUAGE_VERSION was incremented to 7.
  // For YOUNG_ANDROID_VERSION 29:
  // - BLOCKS_LANGUAGE_VERSION was incremented to 8.
  // For YOUNG_ANDROID_VERSION 30:
  // - BLOCKS_LANGUAGE_VERSION was incremented to 9.
  // For YOUNG_ANDROID_VERSION 31:
  // - BLOCKS_LANGUAGE_VERSION was incremented to 10.
  // For YOUNG_ANDROID_VERSION 32:
  // - LISTPICKER_COMPONENT_VERSION was incremented to 3.
  // For YOUNG_ANDROID_VERSION 33:
  // - CANVAS_COMPONENT_VERSION was incremented to 3.
  // For YOUNG_ANDROID_VERSION 34:
  // - IMAGESPRITE_COMPONENT_VERSION was incremented to 3.
  // - BALL_COMPONENT_VERSION was incremented to 2.
  // For YOUNG_ANDROID_VERSION 35:
  // - FORM_COMPONENT_VERSION was incremented to 5.
  // For YOUNG_ANDROID_VERSION 36:
  // - FusiontablesControl component was added
  // - BLOCKS_LANGUAGE_VERSION was incremented to 11 (CSV-related list functions)
  // For YOUNG_ANDROID_VERSION 37:
  // - CANVAS_COMPONENT_VERSION was incremented to 4.
  // For YOUNG_ANDROID_VERSION 38:
  // - CONTACTPICKER_COMPONENT_VERSION was incremented to 3.
  // - IMAGEPICKER_COMPONENT_VERSION was incremented to 3.
  // - LISTPICKER_COMPONENT_VERSION was incremented to 4.
  // - PHONENUMBERPICKER_COMPONENT_VERSION was incremented to 3.
  // For YOUNG_ANDROID_VERSION 39:
  // - BLOCKS_LANGUAGE_VERSION was incremented to 12
  // For YOUNG_ANDROID_VERSION 40:
  // - BUTTON_COMPONENT_VERSION was incremented to 3.
  // For YOUNG_ANDROID_VERSION 41:
  // - FORM_COMPONENT_VERSION was incremented to 6.
  // - BLOCKS_LANGUAGE_VERSION was incremented to 13
  // For YOUNG_ANDROID_VERSION 42:
  // - The Web component was added.
  // For YOUNG_ANDROID_VERSION 43:
  // - BALL_COMPONENT_VERSION was incremented to 3.
  // - IMAGESPRITE_COMPONENT_VERSION was incremented to 4.
  // For YOUNG_ANDROID_VERSION 44:
  // - BLOCKS_LANGUAGE_VERSION was incremented to 14
  // For YOUNG_ANDROID_VERSION 45:
  // - ORIENTATIONSENSOR_COMPONENT_VERSION was incremented to 2.
  // For YOUNG_ANDROID_VERSION 46:
  // - BLOCKS_LANGUAGE_VERSION was incremented to 15.
  // For YOUNG_ANDROID_VERSION 47:
  // - WebViewer component was added
  // For YOUNG_ANDROID_VERSION 48:
  // - WEB_COMPONENT_VERSION was incremented to 2.
  // For YOUNG_ANDROID_VERSION 49:
  // - WEBVIEWER_COMPONENT_VERSION was incremented to 2.
  // For YOUNG_ANDROID_VERSION 50:
  // - TEXTBOX_COMPONENT_VERSION was incremented to 4:
  // For YOUNG_ANDROID_VERSION 51:
  // - CANVAS_VERSION was incremented to 5.
  // - BLOCKS_LANGUAGE_VERSION was incremented to 16.
  // For YOUNG_ANDROID_VERSION 52:
  // - BLOCKS_LANGUAGE_VERSION was incremented to 17.
  // For YOUNG_ANDROID_VERSION 53:
  // - BLUETOOTHCLIENT_COMPONENT_VERSION was incremented to 5.
  // - BLUETOOTHSERVER_COMPONENT_VERSION was incremented to 5.
  // For YOUNG_ANDROID_VERSION 54:
  // - BUTTON_COMPONENT_VERSION was incremented to 4.
  // - CONTACTPICKER_COMPONENT_VERSION was incremented to 4.
  // - IMAGEPICKER_COMPONENT_VERSION was incremented to 4.
  // - LISTPICKER_COMPONENT_VERSION was incremented to 5.
  // - PHONENUMBERPICKER_COMPONENT_VERSION was incremented to 4.
  // For YOUNG_ANDROID_VERSION 55:
  // - ACCELEROMETERSENSOR_COMPONENT_VERSION was incremented to 2.
<<<<<<< HEAD
  // For YOUNG_ANDROID_VERSION 56:
  // - PLAYER_COMPONENT_VERSION was incremented to 4.
=======
  // For YOUNG_ANDROID_VERSION 56
  // - LOCATIONSENSOR_COMPONENT_VERSION was incremented to 2
>>>>>>> 0dd7d666

  public static final int YOUNG_ANDROID_VERSION = 56;

  // ............................... Blocks Language Version Number ...............................

  // NOTE(lizlooney,user) - when the blocks language changes:
  // 1. Increment YOUNG_ANDROID_VERSION above.
  // 2. Increment BLOCKS_LANGUAGE_VERSION here
  // 3. Add code in yacodeblocks.BlockSaveFile#upgradeLanguage to upgrade the .blk file contents
  // See also

  // For BLOCKS_LANGUAGE_VERSION 2:
  // - Allow arguments of different procedures and events to have the same names.
  // For BLOCKS_LANGUAGE_VERSION 3:
  // - Some String operations were added: text<, text=, text>, trim, upcase, downcase
  // For BLOCKS_LANGUAGE_VERSION 4:
  // Added: replace all, copy list, insert list item, for each in range
  // For BLOCKS_LANGUAGE_VERSION 5:
  // - The Math trigonometry functions' formal parameter names were changed, and two
  //   blocks (degrees-to-radians and radians-to-degrees) were added.
  // For BLOCKS_LANGUAGE_VERSION 6:
  // - Text blocks, comments, and complaints are encoded on save and decoded on load to
  // preserve international characters.
  // For BLOCKS_LANGUAGE_VERSION 7:
  // - Corrupted character sequences in comments are replaced with * when .blk files are upgraded.
  // For BLOCKS_LANGUAGE_VERSION 8:
  // - Socket labels of some text blocks were changed.
  // For BLOCKS_LANGUAGE_VERSION 9:
  // - Socket labels for degrees-to-radians and radians-to-degrees were fixed.
  // For BLOCKS_LANGUAGE_VERSION 10:
  // - Added not-equal block.  Add "as" descriptor to def block.
  // For BLOCKS_LANGUAGE_VERSION 11:
  // - CSV-related list functions were added (list to csv row, list to csv table,
  //   list from csv row, list from csv table)
  // For BLOCKS_LANGUAGE_VERSION 12:
  // - Changed multiply symbol from star to times; change subtract symbol from hyphen to minus
  // For BLOCKS_LANGUAGE_VERSION 13:
  // - Added open-screen and open-screen-with-start-text.
  // For BLOCKS_LANGUAGE_VERSION 14:
  // - Added generated blocks for component object methods and properties.
  // For BLOCKS_LANGUAGE_VERSION 15:
  // - Added "is text empty?" to Text drawer.
  // For BLOCKS_LANGUAGE_VERSION 16:
  // - Added make-color and split-color to Color drawer.
  // For BLOCKS_LANGUAGE_VERSION 17:
  // Changed open-screen to open-another-screen
  // Changed open-screen-with-start-text to open-another-screen-with-start-value
  // Marked get-startup-text as a bad block
  // Added get-start-value
  // Added get-plain-start-text
  // Marked close-screen-with-result as a bad block
  // Added close-screen-with-value
  // Added close-screen-with-plain-text
  public static final int BLOCKS_LANGUAGE_VERSION = 17;

  // ................................. Component Version Numbers ..................................

  // NOTE(lizlooney,user) - when a new component is added:
  // 1. Increment YOUNG_ANDROID_VERSION above.
  // 2. Add the version number for the new component below

  // NOTE(lizlooney,user) - when a component changes:
  // 1. Increment YOUNG_ANDROID_VERSION above.
  // 2. Increment the version number for that component below
  // 3. Add code in com.google.appinventor.client.youngandroid.YoungAndroidFormUpgrader#
  //    upgradeComponentProperties to upgrade the .scm file contents
  // 4. Add code in openblocks.yacodeblocks.BlockSaveFile#upgradeComponentBlocks to
  //    upgrade the .blk file contents
  
  //For ACCELEROMETERSENSOR_COMPONENT_VERSION 2:
  // - AccelerometerSensor.MinimumInterval property was added.
  // - AccelerometerSensor.AccelerationChanged method was modified to wait for
  //   the minimum interval to elapse before calling a shaking event when necessary.
  public static final int ACCELEROMETERSENSOR_COMPONENT_VERSION = 2;

  // For ACTIVITYSTARTER_COMPONENT_VERSION 2:
  // - The ActivityStarter.DataType, ActivityStarter.ResultType, and ActivityStarter.ResultUri
  //   properties were added.
  // - The ActivityStarter.ResolveActivity method was added.
  // - The ActivityStarter.ActivityError event was added.
  // For ACTIVITYSTARTER_COMPONENT_VERSION 3:
  // - The ActivityStarter.ActivityError event was marked userVisible false and is no longer used.
  public static final int ACTIVITYSTARTER_COMPONENT_VERSION = 3;

  // For BALL_COMPONENT_VERSION 2:
  // - The PointTowards method was added (for all sprites)
  // - The heading property was changed from int to double (for all sprites
  // For BALL_COMPONENT_VERSION 3:
  // - The Z property was added (also for ImageSprite)
  public static final int BALL_COMPONENT_VERSION = 3;

  public static final int BARCODESCANNER_COMPONENT_VERSION = 1;

  // For BLUETOOTHCLIENT_COMPONENT_VERSION 2:
  // - The BluetoothClient.Enabled property was added.
  // For BLUETOOTHCLIENT_COMPONENT_VERSION 3:
  // - The BluetoothClient.BluetoothError event was marked userVisible false and is no longer used.
  // For BLUETOOTHCLIENT_COMPONENT_VERSION 4:
  // - The BluetoothClient.DelimiterByte property was added.
  // For BLUETOOTHCLIENT_COMPONENT_VERSION 5:
  // - The BluetoothClient.Secure property was added.
  public static final int BLUETOOTHCLIENT_COMPONENT_VERSION = 5;

  // For BLUETOOTHSERVER_COMPONENT_VERSION 2:
  // - The BluetoothServer.Enabled property was added.
  // For BLUETOOTHSERVER_COMPONENT_VERSION 3:
  // - The BluetoothServer.BluetoothError event was marked userVisible false and is no longer used.
  // For BLUETOOTHSERVER_COMPONENT_VERSION 4:
  // - The BluetoothServer.DelimiterByte property was added.
  // For BLUETOOTHSERVER_COMPONENT_VERSION 5:
  // - The BluetoothServer.Secure property was added.
  public static final int BLUETOOTHSERVER_COMPONENT_VERSION = 5;

  // For BUTTON_COMPONENT_VERSION 2:
  // - The Alignment property was renamed to TextAlignment.
  // For BUTTON_COMPONENT_VERSION 3:
  // - The LongClick event was added.
  // For BUTTON_COMPONENT_VERSION 4:
  // - The Shape property was added.
  public static final int BUTTON_COMPONENT_VERSION = 4;

  public static final int CAMERA_COMPONENT_VERSION = 1;

  // For CANVAS_COMPONENT_VERSION 2:
  // - The LineWidth property was added.
  // For CANVAS_COMPONENT_VERSION 3:
  // - The FontSize property was added.
  // - The TextAlignment property was added.
  // - The DrawText method was added.
  // - The DrawTextAtAngle method was added.
  // For CANVAS_COMPONENT_VERSION 4:
  // - Added Save and SaveAs methods
  // For CANVAS_COMPONENT_VERSION 5:
  // - Added GetBackgroundPixelColor, GetPixelColor, and SetBackgroundPixelColor methods.
  public static final int CANVAS_COMPONENT_VERSION = 5;

  // For CHECKBOX_COMPONENT_VERSION 2:
  // - The Value property was renamed to Checked.
  public static final int CHECKBOX_COMPONENT_VERSION = 2;

  public static final int CLOCK_COMPONENT_VERSION = 1;

  // For CONTACTPICKER_COMPONENT_VERSION 2:
  // - The Alignment property was renamed to TextAlignment.
  // For CONTACTPICKER_COMPONENT_VERSION 3:
  // - The method Open was added.
  // For CONTACTPICKER_COMPONENT_VERSION 4:
  // - The Shape property was added.
  public static final int CONTACTPICKER_COMPONENT_VERSION = 4;

  // For EMAILPICKER_COMPONENT_VERSION 2:
  // - The Alignment property was renamed to TextAlignment.
  public static final int EMAILPICKER_COMPONENT_VERSION = 2;

  // For FORM_COMPONENT_VERSION 2:
  // - The Screen.Scrollable property was added.
  // For FORM_COMPONENT_VERSION 3:
  // - The Screen.Icon property was added.
  // For FORM_COMPONENT_VERSION 4:
  // - The Screen.ErrorOccurred event was added.
  // For FORM_COMPONENT_VERSION 5:
  // - The Screen.ScreenOrientation property and Screen.ScreenOrientationChanged event were added.
  // For FORM_COMPONENT_VERSION 6:
  // - The SwitchForm and SwitchFormWithArgs methods were removed and the OtherScreenClosed event
  // was added.
  public static final int FORM_COMPONENT_VERSION = 6;

  public static final int FUSIONTABLESCONTROL_COMPONENT_VERSION = 1;

  public static final int GAMECLIENT_COMPONENT_VERSION = 1;

  public static final int HORIZONTALARRANGEMENT_COMPONENT_VERSION = 1;

  public static final int IMAGE_COMPONENT_VERSION = 1;

  // For IMAGEPICKER_COMPONENT_VERSION 2:
  // - The Alignment property was renamed to TextAlignment.
  // For IMAGEPICKER_COMPONENT_VERSION 3:
  // - The method Open was added.
  // For IMAGEPICKER_COMPONENT_VERSION 4:
  // - The Shape property was added.
  public static final int IMAGEPICKER_COMPONENT_VERSION = 4;

  // For IMAGESPRITE_COMPONENT_VERSION 2:
  // - The Rotates property was added.
  // For IMAGESPRITE_COMPONENT_VERSION 3:
  // - The PointTowards method was added (for all sprites)
  // - The heading property was changed from int to double (for all sprites)
  // For IMAGESPRITE_COMPONENT_VERSION 4:
  // - The Z property was added (also for Ball)
  public static final int IMAGESPRITE_COMPONENT_VERSION = 4;

  // For LABEL_COMPONENT_VERSION 2:
  // - The Alignment property was renamed to TextAlignment.
  public static final int LABEL_COMPONENT_VERSION = 2;

  public static final int NXT_COLORSENSOR_COMPONENT_VERSION = 1;

  public static final int NXT_DIRECT_COMMANDS_COMPONENT_VERSION = 1;

  public static final int NXT_DRIVE_COMPONENT_VERSION = 1;

  public static final int NXT_LIGHTSENSOR_COMPONENT_VERSION = 1;

  public static final int NXT_SOUNDSENSOR_COMPONENT_VERSION = 1;

  public static final int NXT_TOUCHSENSOR_COMPONENT_VERSION = 1;

  public static final int NXT_ULTRASONICSENSOR_COMPONENT_VERSION = 1;

  // For LISTPICKER_COMPONENT_VERSION 2:
  // - The Alignment property was renamed to TextAlignment.
  // For LISTPICKER_COMPONENT_VERSION 3:
  // - The SelectionIndex read-write property was added.
  // For LISTPICKER_COMPONENT_VERSION 4:
  // - The method Open was added.
  // For LISTPICKER_COMPONENT_VERSION 5:
  // - The Shape property was added.
  public static final int LISTPICKER_COMPONENT_VERSION = 5;

  // For LOCATIONSENSOR_COMPONENT_VERSION 2:
  // - The TimeInterval and DistanceInterval properties were added.
  public static final int LOCATIONSENSOR_COMPONENT_VERSION = 2;

  public static final int NOTIFIER_COMPONENT_VERSION = 1;

  // For ORIENTATIONSENSOR_COMPONENT_VERSION = 2:
  // - The Yaw property was renamed to Azimuth.
  // - The yaw parameter to OrientationChanged was renamed to azimuth.
  public static final int ORIENTATIONSENSOR_COMPONENT_VERSION = 2;

  // For PASSWORDTEXTBOX_COMPONENT_VERSION 2:
  // - The Alignment property was renamed to TextAlignment.
  public static final int PASSWORDTEXTBOX_COMPONENT_VERSION = 2;

  public static final int PEDOMETER_COMPONENT_VERSION = 1;

  public static final int PHONECALL_COMPONENT_VERSION = 1;

  // For PHONENUMBERPICKER_COMPONENT_VERSION 2:
  // - The Alignment property was renamed to TextAlignment.
  // For PHONENUMBERPICKER_COMPONENT_VERSION 3:
  // - The method Open was added.
  // For PHONENUMBERPICKER_COMPONENT_VERSION 4:
  // - The Shape property was added.
  public static final int PHONENUMBERPICKER_COMPONENT_VERSION = 4;

  // For PLAYER_COMPONENT_VERSION 2:
  // - The Player.PlayerError event was added.
  // For PLAYER_COMPONENT_VERSION 3:
  // - The Player.PlayerError event was marked userVisible false and is no longer used.
  // For PLAYER_COMPONENT_VERSION 4:
  // - The Player.Completed event was added.
  // - The IsLooping property was added.
  // - The Volume property was added.
  // - The IsPlaying method was added.

  public static final int PLAYER_COMPONENT_VERSION = 4;

  // For SOUND_COMPONENT_VERSION 2:
  // - The Sound.SoundError event was added.
  // For SOUND_COMPONENT_VERSION 3:
  // - The Sound.SoundError event was marked userVisible false and is no longer used.
  public static final int SOUND_COMPONENT_VERSION = 3;

  public static final int SOUND_RECORDER_COMPONENT_VERSION = 1;

  public static final int SPEECHRECOGNIZER_COMPONENT_VERSION = 1;

  public static final int TABLEARRANGEMENT_COMPONENT_VERSION = 1;

  // For TEXTBOX_COMPONENT_VERSION 2:
  // - The TextBox.NumbersOnly property was added.
  // For TEXTBOX_COMPONENT_VERSION 3:
  // - The Alignment property was renamed to TextAlignment.
  // For TEXTBOX_COMPONENT_VERSION 4:
  // - The HideKeyboard method was added.
  // - The MultiLine property was added.
  public static final int TEXTBOX_COMPONENT_VERSION = 4;

  public static final int TEXTTOSPEECH_COMPONENT_VERSION = 1;

  public static final int TEXTING_COMPONENT_VERSION = 1;

  public static final int TINYDB_COMPONENT_VERSION = 1;

  // For TINYWEBDB_COMPONENT_VERSION 2:
  // - The TinyWebDB.ShowAlert method was removed. Notifier.ShowAlert should be used instead.
  public static final int TINYWEBDB_COMPONENT_VERSION = 2;

  // For TWITTER_COMPONENT_VERSION 2:
  // - The Authorize method and IsAuthorized event handler were added to support
  //   OAuth authentication (now requred by Twitter). These
  //   should be used instead of Login and IsLoggedIn. Login is still there but
  //   calling Login pops up a notification to use Authorize. IsLoggedIn will
  //   be changed to IsAuthorized when the blocks file is upgraded.
  // - Added CheckAuthorized method to check whether the user is already
  //   logged in and call IsAuthorized if so. We save the accessToken across app
  //   invocations, so it is possible that the app already has authorization
  //   when it starts up.
  // - Added DeAuthorize method to forget authorization token (logout, effectively).
  // - Added ConsumerKey and ConsumerSecret designer properties (required for
  //   Authorize)
  // - Added Username read-only property that returns the Twitter username when
  //   the user is logged in.
  // - The friend timeline was changed to be a list of tuples (lists), where
  //   each sub-list is (username message). The old format was just a list
  //   of messages and didn't include the username associated with each message.
  public static final int TWITTER_COMPONENT_VERSION = 2;

  public static final int VERTICALARRANGEMENT_COMPONENT_VERSION = 1;

  // For VIDEOPLAYER_COMPONENT_VERSION 2:
  // - The VideoPlayer.VideoPlayerError event was added.
  // For VIDEOPLAYER_COMPONENT_VERSION 3:
  // - The VideoPlayer.VideoPlayerError event was marked userVisible false and is no longer used.
  public static final int VIDEOPLAYER_COMPONENT_VERSION = 3;

  public static final int VOTING_COMPONENT_VERSION = 1;

  // For WEB_COMPONENT_VERSION 2:
  // - The RequestHeaders and AllowCookies properties were added.
  // - The BuildPostData and ClearCookies methods were added.
  // - The existing PostText method was renamed to PostTextWithEncoding, and a new PostText
  //   method was added.
  public static final int WEB_COMPONENT_VERSION = 2;

  // For WEBVIEWER_COMPONENT_VERSION 2:
  // - The CanGoForward and CanGoBack methods were added
  public static final int WEBVIEWER_COMPONENT_VERSION = 2;

}<|MERGE_RESOLUTION|>--- conflicted
+++ resolved
@@ -170,15 +170,12 @@
   // - PHONENUMBERPICKER_COMPONENT_VERSION was incremented to 4.
   // For YOUNG_ANDROID_VERSION 55:
   // - ACCELEROMETERSENSOR_COMPONENT_VERSION was incremented to 2.
-<<<<<<< HEAD
-  // For YOUNG_ANDROID_VERSION 56:
-  // - PLAYER_COMPONENT_VERSION was incremented to 4.
-=======
   // For YOUNG_ANDROID_VERSION 56
   // - LOCATIONSENSOR_COMPONENT_VERSION was incremented to 2
->>>>>>> 0dd7d666
-
-  public static final int YOUNG_ANDROID_VERSION = 56;
+  // For YOUNG_ANDROID_VERSION 57:
+  // - PLAYER_COMPONENT_VERSION was incremented to 4.
+
+  public static final int YOUNG_ANDROID_VERSION = 57;
 
   // ............................... Blocks Language Version Number ...............................
 
